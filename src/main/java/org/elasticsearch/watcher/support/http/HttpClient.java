/*
 * ELASTICSEARCH CONFIDENTIAL
 * __________________
 *
 *  [2014] Elasticsearch Incorporated. All Rights Reserved.
 *
 * NOTICE:  All information contained herein is, and remains
 * the property of Elasticsearch Incorporated and its suppliers,
 * if any.  The intellectual and technical concepts contained
 * herein are proprietary to Elasticsearch Incorporated
 * and its suppliers and may be covered by U.S. and Foreign Patents,
 * patents in process, and are protected by trade secret or copyright law.
 * Dissemination of this information or reproduction of this material
 * is strictly forbidden unless prior written permission is obtained
 * from Elasticsearch Incorporated.
 */

package org.elasticsearch.watcher.support.http;

import com.google.common.collect.ImmutableMap;
import org.elasticsearch.ElasticsearchException;
import org.elasticsearch.ElasticsearchTimeoutException;
import org.elasticsearch.ExceptionsHelper;
import org.elasticsearch.common.component.AbstractLifecycleComponent;
import org.elasticsearch.common.inject.Inject;
import org.elasticsearch.common.io.Streams;
import org.elasticsearch.common.settings.Settings;
<<<<<<< HEAD
import org.elasticsearch.env.Environment;
=======
import org.elasticsearch.common.unit.TimeValue;
>>>>>>> 00e32c38
import org.elasticsearch.watcher.support.http.auth.ApplicableHttpAuth;
import org.elasticsearch.watcher.support.http.auth.HttpAuthRegistry;

import javax.net.ssl.*;
import java.io.ByteArrayOutputStream;
import java.io.IOException;
import java.io.InputStream;
import java.net.*;
import java.nio.charset.StandardCharsets;
import java.nio.file.Files;
import java.nio.file.Path;
import java.security.KeyStore;
import java.security.SecureRandom;
import java.util.List;
import java.util.Map;

/**
 * Client class to wrap http connections
 */
public class HttpClient extends AbstractLifecycleComponent<HttpClient> {

    static final String SETTINGS_SSL_PREFIX = "watcher.http.ssl.";
    static final String SETTINGS_SSL_SHIELD_PREFIX = "shield.ssl.";

    public static final String SETTINGS_SSL_PROTOCOL = SETTINGS_SSL_PREFIX + "protocol";
    static final String SETTINGS_SSL_SHIELD_PROTOCOL = SETTINGS_SSL_SHIELD_PREFIX + "protocol";
    public static final String SETTINGS_SSL_KEYSTORE = SETTINGS_SSL_PREFIX + "keystore.path";
    static final String SETTINGS_SSL_SHIELD_KEYSTORE = SETTINGS_SSL_SHIELD_PREFIX + "keystore.path";
    public static final String SETTINGS_SSL_KEYSTORE_PASSWORD = SETTINGS_SSL_PREFIX + "keystore.password";
    static final String SETTINGS_SSL_SHIELD_KEYSTORE_PASSWORD = SETTINGS_SSL_SHIELD_PREFIX + "keystore.password";
    public static final String SETTINGS_SSL_KEYSTORE_KEY_PASSWORD = SETTINGS_SSL_PREFIX + "keystore.key_password";
    static final String SETTINGS_SSL_SHIELD_KEYSTORE_KEY_PASSWORD = SETTINGS_SSL_SHIELD_PREFIX + "keystore.key_password";
    public static final String SETTINGS_SSL_KEYSTORE_ALGORITHM = SETTINGS_SSL_PREFIX + "keystore.algorithm";
    static final String SETTINGS_SSL_SHIELD_KEYSTORE_ALGORITHM = SETTINGS_SSL_SHIELD_PREFIX + "keystore.algorithm";
    public static final String SETTINGS_SSL_TRUSTSTORE = SETTINGS_SSL_PREFIX + "truststore.path";
    static final String SETTINGS_SSL_SHIELD_TRUSTSTORE = SETTINGS_SSL_SHIELD_PREFIX + "truststore.path";
    public static final String SETTINGS_SSL_TRUSTSTORE_PASSWORD = SETTINGS_SSL_PREFIX + "truststore.password";
    static final String SETTINGS_SSL_SHIELD_TRUSTSTORE_PASSWORD = SETTINGS_SSL_SHIELD_PREFIX + "truststore.password";
    public static final String SETTINGS_SSL_TRUSTSTORE_ALGORITHM = SETTINGS_SSL_PREFIX + "truststore.algorithm";
    static final String SETTINGS_SSL_SHIELD_TRUSTSTORE_ALGORITHM = SETTINGS_SSL_SHIELD_PREFIX + "truststore.algorithm";

    private final HttpAuthRegistry httpAuthRegistry;
<<<<<<< HEAD
    private final Environment env;
=======
    private final TimeValue defaultConnectionTimeout;
    private final TimeValue defaultReadTimeout;
>>>>>>> 00e32c38

    private SSLSocketFactory sslSocketFactory;

    @Inject
    public HttpClient(Settings settings, HttpAuthRegistry httpAuthRegistry, Environment env) {
        super(settings);
        this.httpAuthRegistry = httpAuthRegistry;
<<<<<<< HEAD
        this.env = env;
=======
        defaultConnectionTimeout = settings.getAsTime("watcher.http.default_connection_timeout", TimeValue.timeValueSeconds(10));
        defaultReadTimeout = settings.getAsTime("watcher.http.default_read_timeout", TimeValue.timeValueSeconds(10));
>>>>>>> 00e32c38
    }

    @Override
    protected void doStart() throws ElasticsearchException {
        if (!settings.getByPrefix(SETTINGS_SSL_PREFIX).getAsMap().isEmpty() ||
                !settings.getByPrefix(SETTINGS_SSL_SHIELD_PREFIX).getAsMap().isEmpty()) {
            sslSocketFactory = createSSLSocketFactory(settings);
        } else {
            logger.trace("no ssl context configured");
            sslSocketFactory = null;
        }
    }

    @Override
    protected void doStop() throws ElasticsearchException {
    }

    @Override
    protected void doClose() throws ElasticsearchException {
    }

    public HttpResponse execute(HttpRequest request) throws IOException {
        try {
            return doExecute(request);
        } catch (SocketTimeoutException ste) {
            throw new ElasticsearchTimeoutException("failed to execute http request. timeout expired", ste);
        }
    }

    public HttpResponse doExecute(HttpRequest request) throws IOException {
        String queryString = null;
        if (request.params() != null && !request.params().isEmpty()) {
            StringBuilder builder = new StringBuilder();
            for (Map.Entry<String, String> entry : request.params().entrySet()) {
                if (builder.length() != 0) {
                    builder.append('&');
                }
                builder.append(URLEncoder.encode(entry.getKey(), "utf-8"))
                        .append('=')
                        .append(URLEncoder.encode(entry.getValue(), "utf-8"));
            }
            queryString = builder.toString();
        }

        URI uri;
        try {
            uri = new URI(request.scheme().scheme(), null, request.host(), request.port(), request.path(), queryString, null);
        } catch (URISyntaxException e) {
            throw ExceptionsHelper.convertToElastic(e);
        }
        URL url = uri.toURL();

        logger.debug("making [{}] request to [{}]", request.method().method(), url);
        logger.trace("sending [{}] as body of request", request.body());
        HttpURLConnection urlConnection = (HttpURLConnection) url.openConnection();
        if (urlConnection instanceof HttpsURLConnection && sslSocketFactory != null) {
            HttpsURLConnection httpsConn = (HttpsURLConnection) urlConnection;
            httpsConn.setSSLSocketFactory(sslSocketFactory);
        }

        urlConnection.setRequestMethod(request.method().method());
        if (request.headers() != null) {
            for (Map.Entry<String, String> entry : request.headers().entrySet()) {
                urlConnection.setRequestProperty(entry.getKey(), entry.getValue());
            }
        }
        if (request.auth() != null) {
            logger.trace("applying auth headers");
            ApplicableHttpAuth applicableAuth = httpAuthRegistry.createApplicable(request.auth);
            applicableAuth.apply(urlConnection);
        }
        urlConnection.setUseCaches(false);
        urlConnection.setRequestProperty("Accept-Charset", StandardCharsets.UTF_8.name());
        if (request.body() != null) {
            urlConnection.setDoOutput(true);
            byte[] bytes = request.body().getBytes(StandardCharsets.UTF_8.name());
            urlConnection.setRequestProperty("Content-Length", String.valueOf(bytes.length));
            urlConnection.getOutputStream().write(bytes);
            urlConnection.getOutputStream().close();
        }

        TimeValue connectionTimeout = request.connectionTimeout != null ? request.connectionTimeout : defaultConnectionTimeout;
        urlConnection.setConnectTimeout((int) connectionTimeout.millis());

        TimeValue readTimeout = request.readTimeout != null ? request.readTimeout : defaultReadTimeout;
        urlConnection.setReadTimeout((int) readTimeout.millis());

        urlConnection.connect();

        final int statusCode = urlConnection.getResponseCode();
        ImmutableMap.Builder<String, String[]> responseHeaders = ImmutableMap.builder();
        for (Map.Entry<String, List<String>> header : urlConnection.getHeaderFields().entrySet()) {
            // HttpURLConnection#getHeaderFields returns the first status line as a header
            // with a `null` key (facepalm)... so we have to skip that one.
            if (header.getKey() != null) {
                responseHeaders.put(header.getKey(), header.getValue().toArray(new String[header.getValue().size()]));
            }
        }
        logger.debug("http status code [{}]", statusCode);
        if (statusCode < 400) {
            final byte[] body;
            try (InputStream inputStream = urlConnection.getInputStream();ByteArrayOutputStream outputStream = new ByteArrayOutputStream()) {
                Streams.copy(inputStream, outputStream);
                body = outputStream.toByteArray();
            }
            return new HttpResponse(statusCode, body, responseHeaders.build());
        }
        return new HttpResponse(statusCode, responseHeaders.build());
    }

    /** SSL Initialization **/
    private SSLSocketFactory createSSLSocketFactory(Settings settings) {
        try {
            String sslContextProtocol = settings.get(SETTINGS_SSL_PROTOCOL, settings.get(SETTINGS_SSL_SHIELD_PROTOCOL, "TLS"));
            String keyStore = settings.get(SETTINGS_SSL_KEYSTORE, settings.get(SETTINGS_SSL_SHIELD_KEYSTORE, System.getProperty("javax.net.ssl.keyStore")));
            String keyStorePassword = settings.get(SETTINGS_SSL_KEYSTORE_PASSWORD, settings.get(SETTINGS_SSL_SHIELD_KEYSTORE_PASSWORD, System.getProperty("javax.net.ssl.keyStorePassword")));
            String keyPassword = settings.get(SETTINGS_SSL_KEYSTORE_KEY_PASSWORD, settings.get(SETTINGS_SSL_SHIELD_KEYSTORE_KEY_PASSWORD, keyStorePassword));
            String keyStoreAlgorithm = settings.get(SETTINGS_SSL_KEYSTORE_ALGORITHM, settings.get(SETTINGS_SSL_SHIELD_KEYSTORE_ALGORITHM, System.getProperty("ssl.KeyManagerFactory.algorithm", KeyManagerFactory.getDefaultAlgorithm())));
            String trustStore = settings.get(SETTINGS_SSL_TRUSTSTORE, settings.get(SETTINGS_SSL_SHIELD_TRUSTSTORE, System.getProperty("javax.net.ssl.trustStore")));
            String trustStorePassword = settings.get(SETTINGS_SSL_TRUSTSTORE_PASSWORD, settings.get(SETTINGS_SSL_SHIELD_TRUSTSTORE_PASSWORD, System.getProperty("javax.net.ssl.trustStorePassword")));
            String trustStoreAlgorithm = settings.get(SETTINGS_SSL_TRUSTSTORE_ALGORITHM, settings.get(SETTINGS_SSL_SHIELD_TRUSTSTORE_ALGORITHM, System.getProperty("ssl.TrustManagerFactory.algorithm", TrustManagerFactory.getDefaultAlgorithm())));

            if (keyStore != null) {
                if (trustStore == null) {
                    logger.debug("keystore defined with no truststore defined, using keystore as truststore");
                    trustStore = keyStore;
                    trustStorePassword = keyStorePassword;
                    trustStoreAlgorithm = keyStoreAlgorithm;
                }
            } else if (trustStore == null) {
                logger.debug("no truststore defined, using system default");
            }

            if (trustStoreAlgorithm == null) {
                trustStoreAlgorithm = TrustManagerFactory.getDefaultAlgorithm();
            }
            logger.debug("using protocol [{}], keyStore [{}], keyStoreAlgorithm [{}], trustStore [{}] and trustAlgorithm [{}]", sslContextProtocol, keyStore, keyStoreAlgorithm, trustStore, trustStoreAlgorithm);

            SSLContext sslContext = SSLContext.getInstance(sslContextProtocol);
            KeyManager[] keyManagers = keyManagers(env, keyStore, keyStorePassword, keyStoreAlgorithm, keyPassword);
            TrustManager[] trustManagers = trustManagers(env, trustStore, trustStorePassword, trustStoreAlgorithm);
            sslContext.init(keyManagers, trustManagers, new SecureRandom());
            return sslContext.getSocketFactory();
        } catch (Exception e) {
            throw new RuntimeException("http client failed to initialize the SSLContext", e);
        }
    }

    public SSLSocketFactory getSslSocketFactory() {
        return sslSocketFactory;
    }

    private static KeyManager[] keyManagers(Environment env, String keyStore, String keyStorePassword, String keyStoreAlgorithm, String keyPassword) {
        if (keyStore == null) {
            return null;
        }
        Path path = env.homeFile().resolve(keyStore);
        if (Files.notExists(path)) {
            return null;
        }

        try {
            // Load KeyStore
            KeyStore ks = readKeystore(path, keyStorePassword);

            // Initialize KeyManagerFactory
            KeyManagerFactory kmf = KeyManagerFactory.getInstance(keyStoreAlgorithm);
            kmf.init(ks, keyPassword.toCharArray());
            return kmf.getKeyManagers();
        } catch (Exception e) {
            throw new RuntimeException("http client failed to initialize a KeyManagerFactory", e);
        }
    }

    private static TrustManager[] trustManagers(Environment env, String trustStore, String trustStorePassword, String trustStoreAlgorithm) {
        try {
            // Load TrustStore
            KeyStore ks = null;
            if (trustStore != null) {
                Path trustStorePath = env.homeFile().resolve(trustStore);
                if (Files.exists(trustStorePath)) {
                    ks = readKeystore(trustStorePath, trustStorePassword);
                }
            }

            // Initialize a trust manager factory with the trusted store
            TrustManagerFactory trustFactory = TrustManagerFactory.getInstance(trustStoreAlgorithm);
            trustFactory.init(ks);
            return trustFactory.getTrustManagers();
        } catch (Exception e) {
            throw new RuntimeException("http client failed to initialize a TrustManagerFactory", e);
        }
    }

    private static KeyStore readKeystore(Path path, String password) throws Exception {
        try (InputStream in = Files.newInputStream(path)) {
            // Load TrustStore
            KeyStore ks = KeyStore.getInstance("jks");
            assert password != null;
            ks.load(in, password.toCharArray());
            return ks;
        }
    }
}<|MERGE_RESOLUTION|>--- conflicted
+++ resolved
@@ -25,11 +25,8 @@
 import org.elasticsearch.common.inject.Inject;
 import org.elasticsearch.common.io.Streams;
 import org.elasticsearch.common.settings.Settings;
-<<<<<<< HEAD
 import org.elasticsearch.env.Environment;
-=======
 import org.elasticsearch.common.unit.TimeValue;
->>>>>>> 00e32c38
 import org.elasticsearch.watcher.support.http.auth.ApplicableHttpAuth;
 import org.elasticsearch.watcher.support.http.auth.HttpAuthRegistry;
 
@@ -72,12 +69,9 @@
     static final String SETTINGS_SSL_SHIELD_TRUSTSTORE_ALGORITHM = SETTINGS_SSL_SHIELD_PREFIX + "truststore.algorithm";
 
     private final HttpAuthRegistry httpAuthRegistry;
-<<<<<<< HEAD
     private final Environment env;
-=======
     private final TimeValue defaultConnectionTimeout;
     private final TimeValue defaultReadTimeout;
->>>>>>> 00e32c38
 
     private SSLSocketFactory sslSocketFactory;
 
@@ -85,12 +79,9 @@
     public HttpClient(Settings settings, HttpAuthRegistry httpAuthRegistry, Environment env) {
         super(settings);
         this.httpAuthRegistry = httpAuthRegistry;
-<<<<<<< HEAD
         this.env = env;
-=======
         defaultConnectionTimeout = settings.getAsTime("watcher.http.default_connection_timeout", TimeValue.timeValueSeconds(10));
         defaultReadTimeout = settings.getAsTime("watcher.http.default_read_timeout", TimeValue.timeValueSeconds(10));
->>>>>>> 00e32c38
     }
 
     @Override
