--- conflicted
+++ resolved
@@ -7,22 +7,10 @@
 
   &.no-border { border-top: 0 none transparent; }
 
-<<<<<<< HEAD
-  h1 {
-    font-size: 20px;
-    margin-top: 0;
-  }
-=======
-    .vis-canvas {
-      padding: 0 5px 0 0;
-      min-height: 150px;
-      display: flex;
-    }
->>>>>>> 7e31d2f0
 
   .vis-canvas {
     padding: 0 5px 0 0;
-    min-height: 200px;
+    min-height: 150px;
     display: flex;
   }
 
