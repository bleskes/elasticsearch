/*
 * Licensed to Elasticsearch under one or more contributor
 * license agreements. See the NOTICE file distributed with
 * this work for additional information regarding copyright
 * ownership. Elasticsearch licenses this file to you under
 * the Apache License, Version 2.0 (the "License"); you may
 * not use this file except in compliance with the License.
 * You may obtain a copy of the License at
 *
 *    http://www.apache.org/licenses/LICENSE-2.0
 *
 * Unless required by applicable law or agreed to in writing,
 * software distributed under the License is distributed on an
 * "AS IS" BASIS, WITHOUT WARRANTIES OR CONDITIONS OF ANY
 * KIND, either express or implied.  See the License for the
 * specific language governing permissions and limitations
 * under the License.
 */

package org.elasticsearch.index.translog;

import org.apache.lucene.codecs.CodecUtil;
import org.apache.lucene.store.AlreadyClosedException;
import org.apache.lucene.store.OutputStreamDataOutput;
import org.apache.lucene.util.BytesRef;
import org.apache.lucene.util.IOUtils;
import org.elasticsearch.common.bytes.BytesReference;
import org.elasticsearch.common.io.Channels;
import org.elasticsearch.common.unit.ByteSizeValue;
import org.elasticsearch.index.shard.ShardId;

import java.io.BufferedOutputStream;
import java.io.Closeable;
import java.io.IOException;
import java.io.OutputStream;
import java.nio.ByteBuffer;
import java.nio.channels.FileChannel;
import java.nio.file.Path;
import java.nio.file.StandardOpenOption;
import java.util.concurrent.atomic.AtomicBoolean;
import java.util.function.LongSupplier;

public class TranslogWriter extends BaseTranslogReader implements Closeable {

    public static final String TRANSLOG_CODEC = "translog";
    public static final int VERSION_CHECKSUMS = 1;
    public static final int VERSION_CHECKPOINTS = 2; // since 2.0 we have checkpoints?
    public static final int VERSION = VERSION_CHECKPOINTS;

    private final ShardId shardId;
    private final ChannelFactory channelFactory;
    /* the offset in bytes that was written when the file was last synced*/
    private volatile long lastSyncedOffset;
    /* the number of translog operations written to this file */
    private volatile int operationCounter;
    /* if we hit an exception that we can't recover from we assign it to this var and ship it with every AlreadyClosedException we throw */
    private volatile Exception tragedy;
    /* A buffered outputstream what writes to the writers channel */
    private final OutputStream outputStream;
    /* the total offset of this file including the bytes written to the file as well as into the buffer */
    private volatile long totalOffset;

    private final LongSupplier seqNoGlobalCheckpointSupplier;

    protected final AtomicBoolean closed = new AtomicBoolean(false);
    // lock order synchronized(syncLock) -> synchronized(this)
    private final Object syncLock = new Object();

    public TranslogWriter(ChannelFactory channelFactory, ShardId shardId, long generation, FileChannel channel, Path path,
                          ByteSizeValue bufferSize, LongSupplier seqNoGlobalCheckpointSupplier) throws IOException {
        super(generation, channel, path, channel.position());
        this.shardId = shardId;
        this.channelFactory = channelFactory;
        this.seqNoGlobalCheckpointSupplier = seqNoGlobalCheckpointSupplier;
        this.outputStream = new BufferedChannelOutputStream(java.nio.channels.Channels.newOutputStream(channel), bufferSize.bytesAsInt());
        this.lastSyncedOffset = channel.position();
        totalOffset = lastSyncedOffset;
    }

    static int getHeaderLength(String translogUUID) {
        return getHeaderLength(new BytesRef(translogUUID).length);
    }

    private static int getHeaderLength(int uuidLength) {
        return CodecUtil.headerLength(TRANSLOG_CODEC) + uuidLength + Integer.BYTES;
    }

    public static TranslogWriter create(ShardId shardId, String translogUUID, long fileGeneration, Path file,
                                        ChannelFactory channelFactory, ByteSizeValue bufferSize,
                                        LongSupplier seqNoGlobalCheckpointSupplier) throws IOException {
        final BytesRef ref = new BytesRef(translogUUID);
        final int headerLength = getHeaderLength(ref.length);
        final FileChannel channel = channelFactory.open(file);
        try {
            // This OutputStreamDataOutput is intentionally not closed because
            // closing it will close the FileChannel
            final OutputStreamDataOutput out = new OutputStreamDataOutput(java.nio.channels.Channels.newOutputStream(channel));
            CodecUtil.writeHeader(out, TRANSLOG_CODEC, VERSION);
            out.writeInt(ref.length);
            out.writeBytes(ref.bytes, ref.offset, ref.length);
            channel.force(true);
            writeCheckpoint(channelFactory, headerLength, 0, seqNoGlobalCheckpointSupplier.getAsLong(), file.getParent(), fileGeneration);
            final TranslogWriter writer = new TranslogWriter(channelFactory, shardId, fileGeneration, channel, file, bufferSize,
                seqNoGlobalCheckpointSupplier);
            return writer;
        } catch (Exception exception) {
            // if we fail to bake the file-generation into the checkpoint we stick with the file and once we recover and that
            // file exists we remove it. We only apply this logic to the checkpoint.generation+1 any other file with a higher generation is an error condition
            IOUtils.closeWhileHandlingException(channel);
            throw exception;
        }
    }

    /**
     * If this {@code TranslogWriter} was closed as a side-effect of a tragic exception,
     * e.g. disk full while flushing a new segment, this returns the root cause exception.
     * Otherwise (no tragic exception has occurred) it returns null.
     */
    public Exception getTragicException() {
        return tragedy;
    }

    private synchronized void closeWithTragicEvent(Exception exception) throws IOException {
        assert exception != null;
        if (tragedy == null) {
            tragedy = exception;
        } else if (tragedy != exception) {
            // it should be safe to call closeWithTragicEvents on multiple layers without
            // worrying about self suppression.
            tragedy.addSuppressed(exception);
        }
        close();
    }

    /**
     * add the given bytes to the translog and return the location they were written at
     */
    public synchronized Translog.Location add(BytesReference data) throws IOException {
        ensureOpen();
        final long offset = totalOffset;
        try {
            data.writeTo(outputStream);
        } catch (Exception ex) {
            try {
                closeWithTragicEvent(ex);
            } catch (Exception inner) {
                ex.addSuppressed(inner);
            }
            throw ex;
        }
        totalOffset += data.length();
        operationCounter++;
        return new Translog.Location(generation, offset, data.length());
    }

    /**
     * write all buffered ops to disk and fsync file.
     *
     * Note: any exception during the sync process will be interpreted as a tragic exception and the writer will be closed before
     * raising the exception.
     */
    public void sync() throws IOException {
        syncUpTo(Long.MAX_VALUE);
    }

    /**
     * returns true if there are buffered ops
     */
    public boolean syncNeeded() {
        return totalOffset != lastSyncedOffset;
    }

    @Override
    public int totalOperations() {
        return operationCounter;
    }

    @Override
    public long sizeInBytes() {
        return totalOffset;
    }

    /**
     * closes this writer and transfers it's underlying file channel to a new immutable reader
     */
    public TranslogReader closeIntoReader() throws IOException {
        // make sure to acquire the sync lock first, to prevent dead locks with threads calling
        // syncUpTo() , where the sync lock is acquired first, following by the synchronize(this)
        //
        // Note: While this is not strictly needed as this method is called while blocking all ops on the translog,
        //       we do this to for correctness and preventing future issues.
        synchronized (syncLock) {
            synchronized (this) {
                try {
                    sync(); // sync before we close..
                } catch (IOException e) {
                    try {
                        closeWithTragicEvent(e);
                    } catch (Exception inner) {
                        e.addSuppressed(inner);
                    }
                    throw e;
                }
                if (closed.compareAndSet(false, true)) {
                    boolean success = false;
                    try {
                        final TranslogReader reader = new TranslogReader(generation, channel, path, firstOperationOffset, getWrittenOffset(), operationCounter);
                        success = true;
                        return reader;
                    } finally {
                        if (success == false) {
                            // close the channel, as we are closed and failed to create a new reader
                            IOUtils.closeWhileHandlingException(channel);
                        }
                    }
                } else {
                    throw new AlreadyClosedException("translog [" + getGeneration() + "] is already closed (path [" + path + "]", tragedy);
                }
            }
        }
    }


    @Override
    public Translog.Snapshot newSnapshot() {
        // make sure to acquire the sync lock first, to prevent dead locks with threads calling
        // syncUpTo() , where the sync lock is acquired first, following by the synchronize(this)
        synchronized (syncLock) {
            synchronized (this) {
                ensureOpen();
                try {
                    sync();
                } catch (IOException e) {
                    throw new TranslogException(shardId, "exception while syncing before creating a snapshot", e);
                }
                return super.newSnapshot();
            }
        }
    }

    private long getWrittenOffset() throws IOException {
        return channel.position();
    }

    /**
     * Syncs the translog up to at least the given offset unless already synced
     *
     * @return <code>true</code> if this call caused an actual sync operation
     */
    public boolean syncUpTo(long offset) throws IOException {
        if (lastSyncedOffset < offset && syncNeeded()) {
            synchronized (syncLock) { // only one sync/checkpoint should happen concurrently but we wait
                if (lastSyncedOffset < offset && syncNeeded()) {
                    // double checked locking - we don't want to fsync unless we have to and now that we have
                    // the lock we should check again since if this code is busy we might have fsynced enough already
                    final long offsetToSync;
                    final int opsCounter;
                    final long seqNoGlobalCheckpoint;
                    synchronized (this) {
                        ensureOpen();
                        try {
                            outputStream.flush();
                            offsetToSync = totalOffset;
                            opsCounter = operationCounter;
<<<<<<< HEAD
                            seqNoGlobalCheckpoint = seqNoGlobalCheckpointSupplier.getAsLong();
                        } catch (Throwable ex) {
                            closeWithTragicEvent(ex);
=======
                        } catch (Exception ex) {
                            try {
                                closeWithTragicEvent(ex);
                            } catch (Exception inner) {
                                ex.addSuppressed(inner);
                            }
>>>>>>> c809671e
                            throw ex;
                        }
                    }
                    // now do the actual fsync outside of the synchronized block such that
                    // we can continue writing to the buffer etc.
                    try {
                        channel.force(false);
<<<<<<< HEAD
                        writeCheckpoint(channelFactory, offsetToSync, opsCounter, seqNoGlobalCheckpoint, path.getParent(), generation);
                    } catch (Throwable ex) {
                        closeWithTragicEvent(ex);
=======
                        writeCheckpoint(channelFactory, offsetToSync, opsCounter, path.getParent(), generation);
                    } catch (Exception ex) {
                        try {
                            closeWithTragicEvent(ex);
                        } catch (Exception inner) {
                            ex.addSuppressed(inner);
                        }
>>>>>>> c809671e
                        throw ex;
                    }
                    assert lastSyncedOffset <= offsetToSync : "illegal state: " + lastSyncedOffset + " <= " + offsetToSync;
                    lastSyncedOffset = offsetToSync; // write protected by syncLock
                    return true;
                }
            }
        }
        return false;
    }

    @Override
    protected void readBytes(ByteBuffer targetBuffer, long position) throws IOException {
        if (position + targetBuffer.remaining() > getWrittenOffset()) {
            synchronized (this) {
                // we only flush here if it's really really needed - try to minimize the impact of the read operation
                // in some cases ie. a tragic event we might still be able to read the relevant value
                // which is not really important in production but some test can make most strict assumptions
                // if we don't fail in this call unless absolutely necessary.
                if (position + targetBuffer.remaining() > getWrittenOffset()) {
                    outputStream.flush();
                }
            }
        }
        // we don't have to have a lock here because we only write ahead to the file, so all writes has been complete
        // for the requested location.
        Channels.readFromFileChannelWithEofException(channel, position, targetBuffer);
    }

    private static void writeCheckpoint(ChannelFactory channelFactory, long syncPosition, int numOperations, long seqNoGlobalCheckpoint,
                                        Path translogFile, long generation) throws IOException {
        final Path checkpointFile = translogFile.resolve(Translog.CHECKPOINT_FILE_NAME);
        Checkpoint checkpoint = new Checkpoint(syncPosition, numOperations, generation, seqNoGlobalCheckpoint);
        Checkpoint.write(channelFactory::open, checkpointFile, checkpoint, StandardOpenOption.WRITE);
    }

    protected final void ensureOpen() {
        if (isClosed()) {
            throw new AlreadyClosedException("translog [" + getGeneration() + "] is already closed", tragedy);
        }
    }

    @Override
    public final void close() throws IOException {
        if (closed.compareAndSet(false, true)) {
            channel.close();
        }
    }

    protected final boolean isClosed() {
        return closed.get();
    }


    private final class BufferedChannelOutputStream extends BufferedOutputStream {

        public BufferedChannelOutputStream(OutputStream out, int size) throws IOException {
            super(out, size);
        }

        @Override
        public synchronized void flush() throws IOException {
            if (count > 0) {
                try {
                    ensureOpen();
                    super.flush();
                } catch (Exception ex) {
                    try {
                        closeWithTragicEvent(ex);
                    } catch (Exception inner) {
                        ex.addSuppressed(inner);
                    }
                    throw ex;
                }
            }
        }

        @Override
        public void close() throws IOException {
            // the stream is intentionally not closed because
            // closing it will close the FileChannel
            throw new IllegalStateException("never close this stream");
        }
    }
}<|MERGE_RESOLUTION|>--- conflicted
+++ resolved
@@ -262,18 +262,13 @@
                             outputStream.flush();
                             offsetToSync = totalOffset;
                             opsCounter = operationCounter;
-<<<<<<< HEAD
                             seqNoGlobalCheckpoint = seqNoGlobalCheckpointSupplier.getAsLong();
-                        } catch (Throwable ex) {
-                            closeWithTragicEvent(ex);
-=======
                         } catch (Exception ex) {
                             try {
                                 closeWithTragicEvent(ex);
                             } catch (Exception inner) {
                                 ex.addSuppressed(inner);
                             }
->>>>>>> c809671e
                             throw ex;
                         }
                     }
@@ -281,19 +276,13 @@
                     // we can continue writing to the buffer etc.
                     try {
                         channel.force(false);
-<<<<<<< HEAD
                         writeCheckpoint(channelFactory, offsetToSync, opsCounter, seqNoGlobalCheckpoint, path.getParent(), generation);
-                    } catch (Throwable ex) {
-                        closeWithTragicEvent(ex);
-=======
-                        writeCheckpoint(channelFactory, offsetToSync, opsCounter, path.getParent(), generation);
                     } catch (Exception ex) {
                         try {
                             closeWithTragicEvent(ex);
                         } catch (Exception inner) {
                             ex.addSuppressed(inner);
                         }
->>>>>>> c809671e
                         throw ex;
                     }
                     assert lastSyncedOffset <= offsetToSync : "illegal state: " + lastSyncedOffset + " <= " + offsetToSync;
