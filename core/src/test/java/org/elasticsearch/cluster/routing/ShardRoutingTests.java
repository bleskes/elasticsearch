--- conflicted
+++ resolved
@@ -35,12 +35,8 @@
 public class ShardRoutingTests extends ESTestCase {
 
     public void testFrozenAfterRead() throws IOException {
-<<<<<<< HEAD
         long term = randomInt(200);
-        ShardRouting routing = TestShardRouting.newShardRouting("foo", 1, "node_1", null, null, term, false, ShardRoutingState.INITIALIZING, 1);
-=======
-        ShardRouting routing = TestShardRouting.newShardRouting("foo", 1, "node_1", null, null, false, ShardRoutingState.INITIALIZING);
->>>>>>> b5aee207
+        ShardRouting routing = TestShardRouting.newShardRouting("foo", 1, "node_1", null, null, term, false, ShardRoutingState.INITIALIZING);
         routing.moveToPrimary();
         assertTrue(routing.primary());
         routing.moveFromPrimary();
@@ -58,7 +54,7 @@
 
     public void testPrimaryTermIncrementOnPromotion() {
         long term = randomInt(200);
-        ShardRouting routing = TestShardRouting.newShardRouting("foo", 1, "node_1", null, null, term, false, ShardRoutingState.STARTED, 1);
+        ShardRouting routing = TestShardRouting.newShardRouting("foo", 1, "node_1", null, null, term, false, ShardRoutingState.STARTED);
         routing.moveToPrimary();
         assertTrue(routing.primary());
         assertThat(routing.primaryTerm(), equalTo(term + 1));
@@ -68,18 +64,11 @@
     }
 
     public void testIsSameAllocation() {
-<<<<<<< HEAD
         long term = randomInt(200);
-        ShardRouting unassignedShard0 = TestShardRouting.newShardRouting("test", 0, null, term, false, ShardRoutingState.UNASSIGNED, 1);
-        ShardRouting unassignedShard1 = TestShardRouting.newShardRouting("test", 1, null, term, false, ShardRoutingState.UNASSIGNED, 1);
-        ShardRouting initializingShard0 = TestShardRouting.newShardRouting("test", 0, "1", term, randomBoolean(), ShardRoutingState.INITIALIZING, 1);
-        ShardRouting initializingShard1 = TestShardRouting.newShardRouting("test", 1, "1", term, randomBoolean(), ShardRoutingState.INITIALIZING, 1);
-=======
-        ShardRouting unassignedShard0 = TestShardRouting.newShardRouting("test", 0, null, false, ShardRoutingState.UNASSIGNED);
-        ShardRouting unassignedShard1 = TestShardRouting.newShardRouting("test", 1, null, false, ShardRoutingState.UNASSIGNED);
-        ShardRouting initializingShard0 = TestShardRouting.newShardRouting("test", 0, "1", randomBoolean(), ShardRoutingState.INITIALIZING);
-        ShardRouting initializingShard1 = TestShardRouting.newShardRouting("test", 1, "1", randomBoolean(), ShardRoutingState.INITIALIZING);
->>>>>>> b5aee207
+        ShardRouting unassignedShard0 = TestShardRouting.newShardRouting("test", 0, null, term, false, ShardRoutingState.UNASSIGNED);
+        ShardRouting unassignedShard1 = TestShardRouting.newShardRouting("test", 1, null, term, false, ShardRoutingState.UNASSIGNED);
+        ShardRouting initializingShard0 = TestShardRouting.newShardRouting("test", 0, "1", term, randomBoolean(), ShardRoutingState.INITIALIZING);
+        ShardRouting initializingShard1 = TestShardRouting.newShardRouting("test", 1, "1", term, randomBoolean(), ShardRoutingState.INITIALIZING);
         ShardRouting startedShard0 = new ShardRouting(initializingShard0);
         startedShard0.moveToStarted();
         ShardRouting startedShard1 = new ShardRouting(initializingShard1);
@@ -117,24 +106,14 @@
 
     private ShardRouting randomShardRouting(String index, int shard) {
         ShardRoutingState state = randomFrom(ShardRoutingState.values());
-<<<<<<< HEAD
-        return TestShardRouting.newShardRouting(index, shard, state == ShardRoutingState.UNASSIGNED ? null : "1", randomInt(200),
-                state != ShardRoutingState.UNASSIGNED && randomBoolean(), state, randomInt(5));
+        return TestShardRouting.newShardRouting(index, shard, state == ShardRoutingState.UNASSIGNED ? null : "1",
+                randomInt(200), state != ShardRoutingState.UNASSIGNED && randomBoolean(), state);
     }
 
     public void testIsSourceTargetRelocation() {
-        ShardRouting unassignedShard0 = TestShardRouting.newShardRouting("test", 0, null, randomInt(200), false, ShardRoutingState.UNASSIGNED, 1);
-        ShardRouting initializingShard0 = TestShardRouting.newShardRouting("test", 0, "node1", randomInt(200), randomBoolean(), ShardRoutingState.INITIALIZING, 1);
-        ShardRouting initializingShard1 = TestShardRouting.newShardRouting("test", 1, "node1", randomInt(200), randomBoolean(), ShardRoutingState.INITIALIZING, 1);
-=======
-        return TestShardRouting.newShardRouting(index, shard, state == ShardRoutingState.UNASSIGNED ? null : "1", state != ShardRoutingState.UNASSIGNED && randomBoolean(), state);
-    }
-
-    public void testIsSourceTargetRelocation() {
-        ShardRouting unassignedShard0 = TestShardRouting.newShardRouting("test", 0, null, false, ShardRoutingState.UNASSIGNED);
-        ShardRouting initializingShard0 = TestShardRouting.newShardRouting("test", 0, "node1", randomBoolean(), ShardRoutingState.INITIALIZING);
-        ShardRouting initializingShard1 = TestShardRouting.newShardRouting("test", 1, "node1", randomBoolean(), ShardRoutingState.INITIALIZING);
->>>>>>> b5aee207
+        ShardRouting unassignedShard0 = TestShardRouting.newShardRouting("test", 0, null, randomInt(200),false, ShardRoutingState.UNASSIGNED);
+        ShardRouting initializingShard0 = TestShardRouting.newShardRouting("test", 0, "node1", randomInt(200), randomBoolean(), ShardRoutingState.INITIALIZING);
+        ShardRouting initializingShard1 = TestShardRouting.newShardRouting("test", 1, "node1", randomInt(200), randomBoolean(), ShardRoutingState.INITIALIZING);
         ShardRouting startedShard0 = new ShardRouting(initializingShard0);
         assertFalse(startedShard0.isRelocationTarget());
         startedShard0.moveToStarted();
@@ -187,13 +166,7 @@
 
         ShardRouting otherRouting = new ShardRouting(routing);
         assertTrue("expected equality\nthis  " + routing + ",\nother " + otherRouting, routing.equalsIgnoringMetaData(otherRouting));
-<<<<<<< HEAD
-        otherRouting = new ShardRouting(routing,
-                randomBoolean() ? routing.version() : routing.version() + 1,
-                randomBoolean() ? routing.primaryTerm() : routing.primaryTerm() + 1);
-=======
-        otherRouting = new ShardRouting(routing);
->>>>>>> b5aee207
+        otherRouting = new ShardRouting(routing,randomBoolean() ? routing.primaryTerm() : routing.primaryTerm() + 1);
         assertTrue("expected equality\nthis  " + routing + ",\nother " + otherRouting, routing.equalsIgnoringMetaData(otherRouting));
 
 
@@ -203,70 +176,36 @@
             switch (changeId) {
                 case 0:
                     // change index
-<<<<<<< HEAD
-                    otherRouting = TestShardRouting.newShardRouting(otherRouting.index() + "a", otherRouting.id(), otherRouting.currentNodeId(),
-                            otherRouting.relocatingNodeId(), otherRouting.restoreSource(), otherRouting.primaryTerm(), otherRouting.primary(),
-                            otherRouting.state(), otherRouting.version(), otherRouting.unassignedInfo());
-                    break;
-                case 1:
-                    // change shard id
-                    otherRouting = TestShardRouting.newShardRouting(otherRouting.index(), otherRouting.id() + 1, otherRouting.currentNodeId(),
-                            otherRouting.relocatingNodeId(), otherRouting.restoreSource(), otherRouting.primaryTerm(), otherRouting.primary(),
-                            otherRouting.state(), otherRouting.version(), otherRouting.unassignedInfo());
-                    break;
-                case 2:
-                    // change current node
-                    otherRouting = TestShardRouting.newShardRouting(otherRouting.index(), otherRouting.id(), otherRouting.currentNodeId() == null ? "1" : otherRouting.currentNodeId() + "_1", otherRouting.relocatingNodeId(),
-                            otherRouting.restoreSource(), otherRouting.primaryTerm(), otherRouting.primary(), otherRouting.state(),
-                            otherRouting.version(), otherRouting.unassignedInfo());
-=======
                     otherRouting = TestShardRouting.newShardRouting(otherRouting.getIndexName() + "a", otherRouting.id(), otherRouting.currentNodeId(), otherRouting.relocatingNodeId(),
-                            otherRouting.restoreSource(), otherRouting.primary(), otherRouting.state(), otherRouting.unassignedInfo());
+                            otherRouting.restoreSource(), otherRouting.primaryTerm(), otherRouting.primary(), otherRouting.state(), otherRouting.unassignedInfo());
                     break;
                 case 1:
                     // change shard id
                     otherRouting = TestShardRouting.newShardRouting(otherRouting.getIndexName(), otherRouting.id() + 1, otherRouting.currentNodeId(), otherRouting.relocatingNodeId(),
-                            otherRouting.restoreSource(), otherRouting.primary(), otherRouting.state(), otherRouting.unassignedInfo());
+                            otherRouting.restoreSource(), otherRouting.primaryTerm(), otherRouting.primary(), otherRouting.state(), otherRouting.unassignedInfo());
                     break;
                 case 2:
                     // change current node
                     otherRouting = TestShardRouting.newShardRouting(otherRouting.getIndexName(), otherRouting.id(), otherRouting.currentNodeId() == null ? "1" : otherRouting.currentNodeId() + "_1", otherRouting.relocatingNodeId(),
-                            otherRouting.restoreSource(), otherRouting.primary(), otherRouting.state(), otherRouting.unassignedInfo());
->>>>>>> b5aee207
+                            otherRouting.restoreSource(), otherRouting.primaryTerm(), otherRouting.primary(), otherRouting.state(), otherRouting.unassignedInfo());
                     break;
                 case 3:
                     // change relocating node
                     otherRouting = TestShardRouting.newShardRouting(otherRouting.getIndexName(), otherRouting.id(), otherRouting.currentNodeId(),
                             otherRouting.relocatingNodeId() == null ? "1" : otherRouting.relocatingNodeId() + "_1",
-<<<<<<< HEAD
-                            otherRouting.restoreSource(), otherRouting.primaryTerm(), otherRouting.primary(), otherRouting.state(),
-                            otherRouting.version(), otherRouting.unassignedInfo());
-=======
-                            otherRouting.restoreSource(), otherRouting.primary(), otherRouting.state(), otherRouting.unassignedInfo());
->>>>>>> b5aee207
+                            otherRouting.restoreSource(), otherRouting.primaryTerm(), otherRouting.primary(), otherRouting.state(), otherRouting.unassignedInfo());
                     break;
                 case 4:
                     // change restore source
                     otherRouting = TestShardRouting.newShardRouting(otherRouting.getIndexName(), otherRouting.id(), otherRouting.currentNodeId(), otherRouting.relocatingNodeId(),
                             otherRouting.restoreSource() == null ? new RestoreSource(new SnapshotId("test", "s1"), Version.CURRENT, "test") :
                                     new RestoreSource(otherRouting.restoreSource().snapshotId(), Version.CURRENT, otherRouting.index() + "_1"),
-<<<<<<< HEAD
-                            otherRouting.primaryTerm(), otherRouting.primary(), otherRouting.state(), otherRouting.version(),
-                            otherRouting.unassignedInfo());
-                    break;
-                case 5:
-                    // change primary flag
-                    otherRouting = TestShardRouting.newShardRouting(otherRouting.index(), otherRouting.id(), otherRouting.currentNodeId(),
-                            otherRouting.relocatingNodeId(), otherRouting.restoreSource(), otherRouting.primaryTerm(),
-                            otherRouting.primary() == false, otherRouting.state(), otherRouting.version(), otherRouting.unassignedInfo());
-=======
-                            otherRouting.primary(), otherRouting.state(), otherRouting.unassignedInfo());
+                            otherRouting.primaryTerm(), otherRouting.primary(), otherRouting.state(), otherRouting.unassignedInfo());
                     break;
                 case 5:
                     // change primary flag
                     otherRouting = TestShardRouting.newShardRouting(otherRouting.getIndexName(), otherRouting.id(), otherRouting.currentNodeId(), otherRouting.relocatingNodeId(),
-                            otherRouting.restoreSource(), otherRouting.primary() == false, otherRouting.state(), otherRouting.unassignedInfo());
->>>>>>> b5aee207
+                            otherRouting.restoreSource(), otherRouting.primaryTerm(), otherRouting.primary() == false, otherRouting.state(), otherRouting.unassignedInfo());
                     break;
                 case 6:
                     // change state
@@ -280,37 +219,20 @@
                         unassignedInfo = new UnassignedInfo(UnassignedInfo.Reason.INDEX_CREATED, "test");
                     }
 
-<<<<<<< HEAD
-                    otherRouting = TestShardRouting.newShardRouting(otherRouting.index(), otherRouting.id(), otherRouting.currentNodeId(),
-                            otherRouting.relocatingNodeId(), otherRouting.restoreSource(), otherRouting.primaryTerm(), otherRouting.primary(),
-                            newState, otherRouting.version(), unassignedInfo);
-=======
                     otherRouting = TestShardRouting.newShardRouting(otherRouting.getIndexName(), otherRouting.id(), otherRouting.currentNodeId(), otherRouting.relocatingNodeId(),
-                            otherRouting.restoreSource(), otherRouting.primary(), newState, unassignedInfo);
->>>>>>> b5aee207
-                    break;
-            }
-
-            if (randomBoolean()) {
-<<<<<<< HEAD
-                // change version
-                otherRouting = new ShardRouting(otherRouting, otherRouting.version() + 1, otherRouting.primaryTerm());
-            }
+                            otherRouting.restoreSource(), otherRouting.primaryTerm(), otherRouting.primary(), newState, unassignedInfo);
+                    break;
+            }
+
             if (randomBoolean()) {
                 // increase term
-                otherRouting = new ShardRouting(otherRouting, otherRouting.version(), otherRouting.primaryTerm() + 1);
+                otherRouting = new ShardRouting(otherRouting, otherRouting.primaryTerm() + 1);
             }
 
             if (randomBoolean()) {
                 // change unassigned info
-                otherRouting = TestShardRouting.newShardRouting(otherRouting.index(), otherRouting.id(), otherRouting.currentNodeId(),
-                        otherRouting.relocatingNodeId(), otherRouting.restoreSource(), otherRouting.primaryTerm(), otherRouting.primary(),
-                        otherRouting.state(), otherRouting.version(),
-=======
-                // change unassigned info
                 otherRouting = TestShardRouting.newShardRouting(otherRouting.getIndexName(), otherRouting.id(), otherRouting.currentNodeId(), otherRouting.relocatingNodeId(),
-                        otherRouting.restoreSource(), otherRouting.primary(), otherRouting.state(),
->>>>>>> b5aee207
+                        otherRouting.restoreSource(), otherRouting.primaryTerm(),  otherRouting.primary(), otherRouting.state(),
                         otherRouting.unassignedInfo() == null ? new UnassignedInfo(UnassignedInfo.Reason.INDEX_CREATED, "test") :
                                 new UnassignedInfo(UnassignedInfo.Reason.INDEX_CREATED, otherRouting.unassignedInfo().getMessage() + "_1"));
             }
