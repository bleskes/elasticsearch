--- conflicted
+++ resolved
@@ -104,19 +104,7 @@
         Settings settings = Settings.builder().put("indices.recovery.concurrent_streams", 1).
                 put("indices.recovery.concurrent_small_file_streams", 1).build();
         final RecoverySettings recoverySettings = new RecoverySettings(settings, service);
-<<<<<<< HEAD
         final StartRecoveryRequest request = getStartRecoveryRequest();
-=======
-        final StartRecoveryRequest request = new StartRecoveryRequest(
-            shardId,
-            null,
-            new DiscoveryNode("b", buildNewFakeTransportAddress(), emptyMap(), emptySet(), Version.CURRENT),
-            new DiscoveryNode("b", buildNewFakeTransportAddress(), emptyMap(), emptySet(), Version.CURRENT),
-            null,
-            randomBoolean(),
-            randomNonNegativeLong(),
-            randomBoolean() ? SequenceNumbers.UNASSIGNED_SEQ_NO : randomNonNegativeLong());
->>>>>>> 2fd4af82
         Store store = newStore(createTempDir());
         RecoverySourceHandler handler = new RecoverySourceHandler(null, null, request,
             recoverySettings.getChunkSize().bytesAsInt(), Settings.EMPTY);
@@ -161,19 +149,11 @@
         IOUtils.close(reader, store, targetStore);
     }
 
-<<<<<<< HEAD
-    public StartRecoveryRequest getStartRecoveryRequest() {
+    public StartRecoveryRequest getStartRecoveryRequest() throws IOException {
         Store.MetadataSnapshot metadataSnapshot = randomBoolean() ? Store.MetadataSnapshot.EMPTY :
             new Store.MetadataSnapshot(Collections.emptyMap(),
                 Collections.singletonMap(Translog.TRANSLOG_UUID_KEY, UUIDs.randomBase64UUID()), randomIntBetween(0, 100));
         return new StartRecoveryRequest(
-=======
-    public void testSendSnapshotSendsOps() throws IOException {
-        final RecoverySettings recoverySettings = new RecoverySettings(Settings.EMPTY, service);
-        final int fileChunkSizeInBytes = recoverySettings.getChunkSize().bytesAsInt();
-        final long startingSeqNo = randomBoolean() ? SequenceNumbers.UNASSIGNED_SEQ_NO : randomIntBetween(0, 16);
-        final StartRecoveryRequest request = new StartRecoveryRequest(
->>>>>>> 2fd4af82
             shardId,
             null,
             new DiscoveryNode("b", buildNewFakeTransportAddress(), emptyMap(), emptySet(), Version.CURRENT),
@@ -181,18 +161,14 @@
             metadataSnapshot,
             randomBoolean(),
             randomNonNegativeLong(),
-<<<<<<< HEAD
             randomBoolean() || metadataSnapshot.getTranslogUUID() == null ?
-                SequenceNumbersService.UNASSIGNED_SEQ_NO : randomNonNegativeLong());
+                SequenceNumbers.UNASSIGNED_SEQ_NO : randomNonNegativeLong());
     }
 
     public void testSendSnapshotSendsOps() throws IOException {
         final RecoverySettings recoverySettings = new RecoverySettings(Settings.EMPTY, service);
         final int fileChunkSizeInBytes = recoverySettings.getChunkSize().bytesAsInt();
         final StartRecoveryRequest request = getStartRecoveryRequest();
-=======
-            randomBoolean() ? SequenceNumbers.UNASSIGNED_SEQ_NO : randomNonNegativeLong());
->>>>>>> 2fd4af82
         final IndexShard shard = mock(IndexShard.class);
         when(shard.state()).thenReturn(IndexShardState.STARTED);
         final RecoveryTargetHandler recoveryTarget = mock(RecoveryTargetHandler.class);
@@ -210,7 +186,7 @@
             operations.add(new Translog.Index(index, new Engine.IndexResult(1, i - initialNumberOfDocs, true)));
         }
         operations.add(null);
-        final long startingSeqNo = randomBoolean() ? SequenceNumbersService.UNASSIGNED_SEQ_NO : randomIntBetween(0, 16);
+        final long startingSeqNo = randomBoolean() ? SequenceNumbers.UNASSIGNED_SEQ_NO : randomIntBetween(0, 16);
         RecoverySourceHandler.SendSnapshotResult result = handler.sendSnapshot(startingSeqNo, new Translog.Snapshot() {
             @Override
             public void close() {
@@ -258,20 +234,7 @@
         Settings settings = Settings.builder().put("indices.recovery.concurrent_streams", 1).
                 put("indices.recovery.concurrent_small_file_streams", 1).build();
         final RecoverySettings recoverySettings = new RecoverySettings(settings, service);
-<<<<<<< HEAD
         final StartRecoveryRequest request = getStartRecoveryRequest();
-=======
-        final StartRecoveryRequest request =
-            new StartRecoveryRequest(
-                shardId,
-                null,
-                new DiscoveryNode("b", buildNewFakeTransportAddress(), emptyMap(), emptySet(), Version.CURRENT),
-                new DiscoveryNode("b", buildNewFakeTransportAddress(), emptyMap(), emptySet(), Version.CURRENT),
-                null,
-                randomBoolean(),
-                randomNonNegativeLong(),
-                randomBoolean() ? SequenceNumbers.UNASSIGNED_SEQ_NO : 0L);
->>>>>>> 2fd4af82
         Path tempDir = createTempDir();
         Store store = newStore(tempDir, false);
         AtomicBoolean failedEngine = new AtomicBoolean(false);
@@ -332,20 +295,7 @@
         Settings settings = Settings.builder().put("indices.recovery.concurrent_streams", 1).
                 put("indices.recovery.concurrent_small_file_streams", 1).build();
         final RecoverySettings recoverySettings = new RecoverySettings(settings, service);
-<<<<<<< HEAD
         final StartRecoveryRequest request = getStartRecoveryRequest();
-=======
-        final StartRecoveryRequest request =
-            new StartRecoveryRequest(
-                shardId,
-                null,
-                new DiscoveryNode("b", buildNewFakeTransportAddress(), emptyMap(), emptySet(), Version.CURRENT),
-                new DiscoveryNode("b", buildNewFakeTransportAddress(), emptyMap(), emptySet(), Version.CURRENT),
-                null,
-                randomBoolean(),
-                randomNonNegativeLong(),
-                randomBoolean() ? SequenceNumbers.UNASSIGNED_SEQ_NO : 0L);
->>>>>>> 2fd4af82
         Path tempDir = createTempDir();
         Store store = newStore(tempDir, false);
         AtomicBoolean failedEngine = new AtomicBoolean(false);
@@ -401,21 +351,7 @@
 
     public void testThrowExceptionOnPrimaryRelocatedBeforePhase1Started() throws IOException {
         final RecoverySettings recoverySettings = new RecoverySettings(Settings.EMPTY, service);
-<<<<<<< HEAD
         final StartRecoveryRequest request = getStartRecoveryRequest();
-=======
-        final boolean attemptSequenceNumberBasedRecovery = randomBoolean();
-        final StartRecoveryRequest request =
-            new StartRecoveryRequest(
-                shardId,
-                null,
-                new DiscoveryNode("b", buildNewFakeTransportAddress(), emptyMap(), emptySet(), Version.CURRENT),
-                new DiscoveryNode("b", buildNewFakeTransportAddress(), emptyMap(), emptySet(), Version.CURRENT),
-                null,
-                false,
-                randomNonNegativeLong(),
-                attemptSequenceNumberBasedRecovery ? randomNonNegativeLong() : SequenceNumbers.UNASSIGNED_SEQ_NO);
->>>>>>> 2fd4af82
         final IndexShard shard = mock(IndexShard.class);
         when(shard.seqNoStats()).thenReturn(mock(SeqNoStats.class));
         when(shard.segmentStats(anyBoolean())).thenReturn(mock(SegmentsStats.class));
