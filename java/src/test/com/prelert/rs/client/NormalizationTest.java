--- conflicted
+++ resolved
@@ -223,13 +223,10 @@
 			}
 		}
 		test(highAnomalyScoreCount == 1);
-		
-<<<<<<< HEAD
+
 		// the big anomaly is in bucket 772
 		test(pagedBuckets.get(771).getAnomalyScore() >= 90.0);
-		
-=======
->>>>>>> 46331826
+
 		/*
 		 * Test get buckets by date range with a time string
 		 */
@@ -581,11 +578,7 @@
 		return true;
 	}
 
-<<<<<<< HEAD
-
-=======
-	
->>>>>>> 46331826
+
 	/**
 	 * Delete all the jobs in the list of job ids
 	 * 
