/************************************************************
 *                                                          *
 * Contents of file Copyright (c) Prelert Ltd 2006-2014     *
 *                                                          *
 *----------------------------------------------------------*
 *----------------------------------------------------------*
 * WARNING:                                                 *
 * THIS FILE CONTAINS UNPUBLISHED PROPRIETARY               *
 * SOURCE CODE WHICH IS THE PROPERTY OF PRELERT LTD AND     *
 * PARENT OR SUBSIDIARY COMPANIES.                          *
 * PLEASE READ THE FOLLOWING AND TAKE CAREFUL NOTE:         *
 *                                                          *
 * This source code is confidential and any person who      *
 * receives a copy of it, or believes that they are viewing *
 * it without permission is asked to notify Prelert Ltd     *
 * on +44 (0)20 7953 7243 or email to legal@prelert.com.    *
 * All intellectual property rights in this source code     *
 * are owned by Prelert Ltd.  No part of this source code   *
 * may be reproduced, adapted or transmitted in any form or *
 * by any means, electronic, mechanical, photocopying,      *
 * recording or otherwise.                                  *
 *                                                          *
 *----------------------------------------------------------*
 *                                                          *
 *                                                          *
 ************************************************************/

package com.prelert.job.persistence.elasticsearch;

import static org.elasticsearch.node.NodeBuilder.nodeBuilder;

import java.io.IOException;
import java.text.DateFormat;
import java.text.ParseException;
import java.text.SimpleDateFormat;
import java.util.ArrayList;
import java.util.Date;
import java.util.HashMap;
import java.util.List;
import java.util.Map;
import java.util.concurrent.ExecutionException;

import org.apache.log4j.Logger;
import org.elasticsearch.ElasticsearchException;
import org.elasticsearch.action.admin.indices.delete.DeleteIndexRequest;
import org.elasticsearch.action.admin.indices.delete.DeleteIndexResponse;
import org.elasticsearch.action.admin.indices.exists.indices.IndicesExistsRequest;
import org.elasticsearch.action.admin.indices.exists.indices.IndicesExistsResponse;
import org.elasticsearch.action.get.GetResponse;
import org.elasticsearch.action.search.SearchRequestBuilder;
import org.elasticsearch.action.search.SearchResponse;
import org.elasticsearch.client.Client;
import org.elasticsearch.common.settings.ImmutableSettings;
import org.elasticsearch.common.settings.Settings;
import org.elasticsearch.common.xcontent.XContentBuilder;
import org.elasticsearch.index.get.GetField;
import org.elasticsearch.index.query.FilterBuilder;
import org.elasticsearch.index.query.FilterBuilders;
import org.elasticsearch.index.query.IdsFilterBuilder;
import org.elasticsearch.index.query.RangeFilterBuilder;
import org.elasticsearch.indices.IndexMissingException;
import org.elasticsearch.node.Node;
import org.elasticsearch.search.SearchHit;
import org.elasticsearch.search.SearchHitField;
import org.elasticsearch.search.sort.FieldSortBuilder;
import org.elasticsearch.search.sort.SortBuilder;
import org.elasticsearch.search.sort.SortOrder;

import com.fasterxml.jackson.databind.ObjectMapper;
import com.fasterxml.jackson.databind.SerializationFeature;
import com.prelert.job.DetectorState;
import com.prelert.job.JobDetails;
import com.prelert.job.JobIdAlreadyExistsException;
import com.prelert.job.JobStatus;
import com.prelert.job.UnknownJobException;
import com.prelert.job.normalisation.InitialState;
import com.prelert.job.persistence.JobProvider;
import com.prelert.job.usage.Usage;
import com.prelert.rs.data.AnomalyRecord;
import com.prelert.rs.data.Bucket;
import com.prelert.rs.data.Detector;
import com.prelert.rs.data.ErrorCode;
import com.prelert.rs.data.Pagination;
import com.prelert.rs.data.SingleDocument;

public class ElasticSearchJobProvider implements JobProvider
{
	static public final Logger s_Logger = Logger.getLogger(ElasticSearchJobProvider.class);
			
	/**
	 * ElasticSearch settings that instruct the node not to accept HTTP, not to
	 * attempt multicast discovery and to only look for another node to connect
	 * to on the local machine.
	 */
	static public final Settings LOCAL_SETTINGS;
	static
	{
		LOCAL_SETTINGS = ImmutableSettings.settingsBuilder()
				.put("http.enabled", "false")
				.put("discovery.zen.ping.multicast.enabled", "false")
				.put("discovery.zen.ping.unicast.hosts", "localhost")
				.build();
	}
	
	/**
	 * The index to store total usage/metering information
	 */
	static public final String PRELERT_USAGE_INDEX = "prelert-usage";

	/**
	 * Where to store the prelert info in ElasticSearch - must match what's
	 * expected by kibana/engineAPI/app/directives/prelertLogUsage.js
	 */
	static public final String PRELERT_INFO_INDEX = "prelert-int";
	static public final String PRELERT_INFO_TYPE = "info";
	static public final String PRELERT_INFO_ID = "infoStats";
	
	static public final int DEFAULT_PAGE_SIZE = 100;
	
	static public final String _PARENT = "_parent";
	
	
	private Node m_Node;
	private Client m_Client;
	
	private ObjectMapper m_ObjectMapper;
	
	private int m_PageSize;
	
	public ElasticSearchJobProvider(String elasticSearchClusterName)
	{
		// Multicast discovery is expected to be disabled on the ElasticSearch
		// data node, so disable it for this embedded node too and tell it to
		// expect the data node to be on the same machine
		this(nodeBuilder().settings(LOCAL_SETTINGS).client(true)
				.clusterName(elasticSearchClusterName).node());

		s_Logger.info("Connecting to ElasticSearch cluster '"
				+ elasticSearchClusterName + "'");		
	}
	
	public ElasticSearchJobProvider(Node node)
	{
		m_Node = node;
		m_Client = m_Node.client();
		
		m_ObjectMapper = new ObjectMapper();
		m_ObjectMapper.configure(SerializationFeature.WRITE_DATES_AS_TIMESTAMPS, false);
		
		createUsageMeteringIndex();
		
		m_PageSize = DEFAULT_PAGE_SIZE;
	}
	
	/**
	 * Close the Elasticsearch node
	 */
	@Override
	public void close() throws IOException 
	{
		m_Node.close();
	}

	
	public Client getClient()
	{
		return m_Client;
	}
	
	public Node getNode()
	{
		return m_Node;
	}
	
	public void setPageSize(int pageSize)
	{
		m_PageSize = pageSize;
	}
	
	/**
	 * If the {@value ElasticSearchJobProvider#PRELERT_USAGE_INDEX} index does not exist
	 * create it here with the usage document mapping.
	 */
	private void createUsageMeteringIndex()
	{
		try 
		{
			boolean indexExists = m_Client.admin().indices()
					.exists(new IndicesExistsRequest(PRELERT_USAGE_INDEX))
					.get().isExists();

			if (indexExists == false)
			{
				s_Logger.info("Creating the internal '" + PRELERT_USAGE_INDEX + "' index");

				XContentBuilder usageMapping = ElasticSearchMappings.usageMapping();

				m_Client.admin().indices().prepareCreate(PRELERT_USAGE_INDEX)					
								.addMapping(Usage.TYPE, usageMapping)
								.get();
			}
		} 
		catch (InterruptedException | ExecutionException e) 
		{
			s_Logger.warn("Error checking the usage metering index", e);
		}
		catch (IOException e) 
		{
			s_Logger.warn("Error creating the usage metering index", e);
		}
		
	}

	@Override
	public boolean jobExists(String jobId) throws UnknownJobException 
	{
		try
		{
			GetResponse response = m_Client.prepareGet(jobId, JobDetails.TYPE, jobId)
							.setFetchSource(false)
							.setFields()				
							.get();
			
			if (response.isExists() == false)
			{
				String msg = "No job document with id " + jobId;
				s_Logger.warn(msg);
				throw new UnknownJobException(jobId, msg,
						ErrorCode.MISSING_JOB_ERROR);
			}
		}
		catch (IndexMissingException e)
		{
			// the job does not exist
			String msg = "Missing Index no job with id " + jobId;
			s_Logger.warn(msg);
			throw new UnknownJobException(jobId, "No known job with id '" + jobId + "'", 
					ErrorCode.MISSING_JOB_ERROR);
		}
		
		return true;
	}
	

	@Override
	public boolean jobIdIsUnique(String jobId) throws JobIdAlreadyExistsException 
	{
		IndicesExistsResponse res = 
				m_Client.admin().indices().exists(new IndicesExistsRequest(jobId)).actionGet();
		
		if (res.isExists())
		{
			throw new JobIdAlreadyExistsException(jobId);
		}
		
		return true;
	}

	
	@Override
	public JobDetails getJobDetails(String jobId) throws UnknownJobException 
	{
		try
		{
			GetResponse response = m_Client.prepareGet(jobId, JobDetails.TYPE, jobId).get();
			if (response.isExists())
			{
				return m_ObjectMapper.convertValue(response.getSource(), JobDetails.class);
			}		
			else 
			{
				String msg = "No details for job with id " + jobId;
				s_Logger.warn(msg);
				throw new UnknownJobException(jobId, msg,
						ErrorCode.MISSING_JOB_ERROR);
			}
		}
		catch (IndexMissingException e)
		{
			// the job does not exist
			String msg = "Missing Index no job with id " + jobId;
			s_Logger.warn(msg);
			throw new UnknownJobException(jobId, "No known job with id '" + jobId + "'", 
					ErrorCode.MISSING_JOB_ERROR);
		}
	}

	@Override
	public Pagination<JobDetails> getJobs(int skip, int take) 
	{
		FilterBuilder fb = FilterBuilders.matchAllFilter();
		SortBuilder sb = new FieldSortBuilder(JobDetails.ID)
								.ignoreUnmapped(true)
								.order(SortOrder.DESC);

		SearchResponse response = m_Client.prepareSearch("_all") 
				.setTypes(JobDetails.TYPE)
				.setPostFilter(fb)
				.setFrom(skip).setSize(take)
				.addSort(sb)
				.get();

		List<JobDetails> jobs = new ArrayList<>();
		for (SearchHit hit : response.getHits().getHits())
		{
			jobs.add(m_ObjectMapper.convertValue(hit.getSource(), JobDetails.class)); 
		}

		Pagination<JobDetails> page = new Pagination<>();
		page.setDocuments(jobs);
		page.setHitCount(response.getHits().getTotalHits());
		page.setSkip(skip);
		page.setTake(take);

		return page;
	}

	/**
	 * Create the Elasticsearch index and the mappings
	 * @throws  
	 */
	@Override
	public boolean createJob(JobDetails job) 
	throws JobIdAlreadyExistsException 
	{
		try		
		{
			XContentBuilder jobMapping = ElasticSearchMappings.jobMapping();
			XContentBuilder bucketMapping = ElasticSearchMappings.bucketMapping();
			XContentBuilder detectorMapping = ElasticSearchMappings.detectorMapping();
			XContentBuilder recordMapping = ElasticSearchMappings.recordMapping();
			XContentBuilder detectorStateMapping = ElasticSearchMappings.detectorStateMapping();
			XContentBuilder usageMapping = ElasticSearchMappings.usageMapping();
			
			m_Client.admin().indices()
					.prepareCreate(job.getId())					
					.addMapping(JobDetails.TYPE, jobMapping)
					.addMapping(Bucket.TYPE, bucketMapping)
					.addMapping(Detector.TYPE, detectorMapping)
					.addMapping(AnomalyRecord.TYPE, recordMapping)
					.addMapping(DetectorState.TYPE, detectorStateMapping)
					.addMapping(Usage.TYPE, usageMapping)
					.get();

			
			String json = m_ObjectMapper.writeValueAsString(job);
						
			m_Client.prepareIndex(job.getId(), JobDetails.TYPE, job.getId())
					.setSource(json)
					.setRefresh(true)
					.get();
			
			return true;
		}
		catch (ElasticsearchException e)
		{
			s_Logger.error("Error writing ElasticSearch mappings", e);
			throw e;
		} 
		catch (IOException e) 
		{
			s_Logger.error("Error writing ElasticSearch mappings", e);
		}
		
		return false;
	}
	
	/**
	 * Returns null if the field cannot be found or converted to 
	 * type V
	 */
	@Override
	public <V> V getField(String jobId, String fieldName) 
	{
		try
		{
			GetResponse response = m_Client
					.prepareGet(jobId, JobDetails.TYPE, jobId)
					.setFields(fieldName)
					.get();
			try 
			{
				GetField f = response.getField(fieldName);
				if (f != null)
				return (f != null) ? (V)f.getValue() : null;
			}
			catch (ClassCastException e)
			{
				return null;
			}
					
		}
		catch (IndexMissingException e)
		{
			// the job does not exist
			String msg = "Missing Index no job with id " + jobId;
			s_Logger.error(msg);
		}
		
		return null;
	}


	@Override
	public boolean updateJob(String jobId, Map<String, Object> updates)
	throws UnknownJobException 
	{
		if (jobExists(jobId))
		{
			m_Client.prepareUpdate(jobId, JobDetails.TYPE, jobId)
									.setDoc(updates)
									.setRefresh(true)
									.get();
			
			return true;
		}
		
		return false;
	}
	
	@Override
	public boolean setJobStatus(String jobId, JobStatus status)
	throws UnknownJobException
	{
		Map<String, Object> update = new HashMap<>();
		update.put(JobDetails.STATUS, status);
		return this.updateJob(jobId, update);
	
	}

	@Override
	public boolean setJobFinishedTimeandStatus(String jobId, Date time, 
			JobStatus status)
	throws UnknownJobException
	{
		Map<String, Object> update = new HashMap<>();
		update.put(JobDetails.FINISHED_TIME, time);
		update.put(JobDetails.STATUS, status);
		return this.updateJob(jobId, update);	
	}
	
	
	@Override
	public boolean deleteJob(String jobId) throws UnknownJobException 
	{
		try
		{
			DeleteIndexResponse response = m_Client.admin()
					.indices().delete(new DeleteIndexRequest(jobId)).get();

			return response.isAcknowledged();
		}
		catch (InterruptedException|ExecutionException e) 
		{
			if (e.getCause() instanceof IndexMissingException)
			{
				String msg = String.format("Cannot delete job - no index with id '%s' in the database", jobId);
				s_Logger.warn(msg);
				throw new UnknownJobException(jobId, msg, 
						ErrorCode.MISSING_JOB_ERROR);
			}
			else
			{
				String msg = "Error deleting index " + jobId;
				s_Logger.error(msg);
				throw new UnknownJobException(jobId, msg, 
						ErrorCode.DATA_STORE_ERROR, e.getCause());
			}
		}
	}

	/* Results */
	@Override
	public Pagination<Bucket> buckets(String jobId,
			boolean expand, int skip, int take) 
	{
		FilterBuilder fb = FilterBuilders.matchAllFilter();
		
		return buckets(jobId, expand, skip, take, fb);
	}

	@Override
	public Pagination<Bucket> buckets(String jobId,
			boolean expand, int skip, int take, long startBucket, long endBucket) 
	{
		RangeFilterBuilder fb = FilterBuilders.rangeFilter(Bucket.ID);
		if (startBucket > 0)
		{
			fb.gte(startBucket);
		}
		if (endBucket > 0)
		{
			fb.lt(endBucket);
		}

		return buckets(jobId, expand, skip, take, fb);
	}
	
	private Pagination<Bucket> buckets(String jobId, 
			boolean expand, int skip, int take,
			FilterBuilder fb)
	{	
		SortBuilder sb = new FieldSortBuilder(Bucket.ID)
					.ignoreUnmapped(true)
					.order(SortOrder.ASC);

		SearchResponse searchResponse = m_Client.prepareSearch(jobId)
				.setTypes(Bucket.TYPE)		
				.addSort(sb)
				.setPostFilter(fb)
				.setFrom(skip).setSize(take)
				.get();

		List<Bucket> results = new ArrayList<>();
		
		for (SearchHit hit : searchResponse.getHits().getHits())
		{
			// Remove the Kibana/Logstash '@timestamp' entry as stored in Elasticsearch, 
			// and replace using the API 'timestamp' key.
			Object timestamp = hit.getSource().remove(ElasticSearchMappings.ES_TIMESTAMP);
			hit.getSource().put(Bucket.TIMESTAMP, timestamp);

			Bucket bucket = m_ObjectMapper.convertValue(hit.getSource(), Bucket.class);

			// TODO this is probably not the most efficient way to 
			// run the search. Try OR filters?
			if (expand)
			{
				Pagination<AnomalyRecord> page = this.records(
						jobId, hit.getId(), true, 0, m_PageSize, 
						AnomalyRecord.PROBABILITY);				
				bucket.setRecords(page.getDocuments());
			}

			results.add(bucket);
		}

		Pagination<Bucket> page = new Pagination<>();
		page.setDocuments(results);
		page.setHitCount(searchResponse.getHits().getTotalHits());
		page.setSkip(skip);
		page.setTake(take);

		return page;
	}
	
	@Override
	public SingleDocument<Bucket> bucket(String jobId, 
			String bucketId, boolean expand)
	{
		GetResponse response = m_Client.prepareGet(jobId, Bucket.TYPE, bucketId).get();
		
		SingleDocument<Bucket> doc = new SingleDocument<>();
		doc.setType(Bucket.TYPE);
		doc.setDocumentId(bucketId);
		if (response.isExists())
		{
			// Remove the Kibana/Logstash '@timestamp' entry as stored in Elasticsearch, 
			// and replace using the API 'timestamp' key.
			Object timestamp = response.getSource().remove(ElasticSearchMappings.ES_TIMESTAMP);
			response.getSource().put(Bucket.TIMESTAMP, timestamp);

			Bucket bucket = m_ObjectMapper.convertValue(response.getSource(), Bucket.class);
			
			if (response.isExists() && expand)
			{
				Pagination<AnomalyRecord> page = this.records(jobId, 
						bucketId, true, 0, m_PageSize, AnomalyRecord.PROBABILITY);
				bucket.setRecords(page.getDocuments());
			}
			
			doc.setDocument(bucket);
		}
		
		return doc;
	}
	

	@Override
	public Pagination<AnomalyRecord> records(String jobId,
			String bucketId, boolean includeSimpleCount, int skip, int take,
			String sortField)
	{
		 FilterBuilder bucketFilter = FilterBuilders.hasParentFilter(Bucket.TYPE, 
								FilterBuilders.termFilter(Bucket.ID, bucketId));
		
		return records(jobId, includeSimpleCount, skip, take, bucketFilter, sortField);
	}
	
	@Override
	public Pagination<AnomalyRecord> records(String jobId,
			boolean includeSimpleCount, int skip, int take,
			long startBucket, long endBucket, String sortField)
	{
		RangeFilterBuilder rangeFilter = FilterBuilders.rangeFilter(Bucket.ID);
		if (startBucket > 0)
		{
			rangeFilter.gte(startBucket);
		}
		if (endBucket > 0)
		{
			rangeFilter.lt(endBucket);
		}

		FilterBuilder bucketFilter = FilterBuilders.hasParentFilter(
				Bucket.TYPE, rangeFilter);
		
		return records(jobId, includeSimpleCount, skip, take, bucketFilter, sortField);
	}
	
	@Override
	public Pagination<AnomalyRecord> records(String jobId,
			List<String> bucketIds, boolean includeSimpleCount, int skip, 
			int take, String sortField)
	{
		IdsFilterBuilder idFilter = FilterBuilders.idsFilter(Bucket.TYPE);
		for (String id : bucketIds)
		{
			idFilter.addIds(id);
		}
		
		FilterBuilder bucketFilter = FilterBuilders.hasParentFilter(
						Bucket.TYPE, idFilter);

		return records(jobId, includeSimpleCount, skip, take, bucketFilter, sortField);
	}
	
	@Override
	public Pagination<AnomalyRecord> records(String jobId,
			boolean includeSimpleCount, int skip, int take, String sortField)
	{
		 FilterBuilder fb = FilterBuilders.matchAllFilter();
		 
		return records(jobId, includeSimpleCount, skip, take, fb, sortField);
	}
	
	
	/**
	 * The returned records have the parent bucket id set.
	 * 
	 * @param jobId
	 * @param includeSimpleCount 
	 * @param skip
	 * @param take
	 * @param recordFilter The record filter sensible options are
	 * the match all filter or a parent bucket filter
	 * @return
	 */
	private Pagination<AnomalyRecord> records(String jobId, 
			boolean includeSimpleCount, int skip, int take,
			FilterBuilder recordFilter, String sortField)
	{
		FilterBuilder filter;
		if (includeSimpleCount)
		{
			filter = recordFilter;
		}
		else
		{
			// Filter out all simple count records
			FilterBuilder notSimpleCountFilter = FilterBuilders.notFilter(
					FilterBuilders.termFilter(AnomalyRecord.IS_SIMPLE_COUNT, true));
		
			filter = FilterBuilders.andFilter(recordFilter, 
					notSimpleCountFilter);			
		}
		
<<<<<<< HEAD
	
		SearchRequestBuilder searchBuilder = m_Client.prepareSearch(jobId)
=======
		SortBuilder sb = new FieldSortBuilder(AnomalyRecord.PROBABILITY)
											.ignoreUnmapped(true)
											.missing("_last")
											.order(SortOrder.ASC);		
		
		SearchResponse searchResponse = m_Client.prepareSearch(jobId)
>>>>>>> c5d9d92e
				.setTypes(AnomalyRecord.TYPE)
				.setPostFilter(filter)
				.setFrom(skip).setSize(take)
				.addField(_PARENT)   // include the parent id
				.setFetchSource(true);  // the field option turns off source so request it explicitly
		
		if (sortField != null)
		{
			SortBuilder sb = new FieldSortBuilder(sortField)
									.ignoreUnmapped(true)
									.missing("_last")
									.order(SortOrder.DESC);		
			
			searchBuilder.addSort(sb);
		}
		
		SearchResponse searchResponse = searchBuilder.get();

		List<AnomalyRecord> results = new ArrayList<>();
		for (SearchHit hit : searchResponse.getHits().getHits())
		{
			Map<String, Object> m  = hit.getSource();
			
			// TODO
			// This a hack to work round the deficiency in the 
			// Java API where source filtering hasn't been implemented.			
			m.remove(AnomalyRecord.DETECTOR_NAME);

			// TODO replace logstash timestamp name with timestamp
			m.put(Bucket.TIMESTAMP, m.remove(ElasticSearchMappings.ES_TIMESTAMP));
			
			AnomalyRecord record = m_ObjectMapper.convertValue(
					m, AnomalyRecord.class);
			
			// set the parent id
			record.setParent(hit.field(_PARENT).getValue().toString());
			
			results.add(record);
		}
		
		Pagination<AnomalyRecord> page = new Pagination<>();
		page.setDocuments(results);
		page.setHitCount(searchResponse.getHits().getTotalHits());
		page.setSkip(skip);
		page.setTake(take);
		
		return page;	
	}
	
	@Override
	public InitialState getSystemChangeInitialiser(String jobId)
	{
		FilterBuilder fb = FilterBuilders.matchAllFilter();
		
		SortBuilder sb = new FieldSortBuilder(Bucket.ID)
								.order(SortOrder.ASC);	
		
		SearchRequestBuilder searchBuilder = m_Client.prepareSearch(jobId)
				.setTypes(Bucket.TYPE)
				.setFetchSource(false)
				.addField(Bucket.ID)
				.addField(Bucket.ANOMALY_SCORE)
				.setPostFilter(fb)
				.addSort(sb);

		
		InitialState state = new InitialState();

		final int size = 1000;
		int from = 0;
		boolean getNext = true;
		while (getNext)
		{
			searchBuilder.setFrom(from);
			searchBuilder.setSize(size);
			
			SearchResponse searchResponse = searchBuilder.get();
			
			for (SearchHit hit : searchResponse.getHits().getHits())
			{
				state.addStateRecord(hit.field(Bucket.ID).value().toString(), 
									hit.field(Bucket.ANOMALY_SCORE).value().toString());
			}
			
			from += size;
			getNext = searchResponse.getHits().getTotalHits() > from;
		}
		
		return state;
	}
	
	
	/**
	 * Get all the records excluding simple counts
	 */
	@Override
	public InitialState getUnusualBehaviourInitialiser(String jobId)
	{
		
		FilterBuilder simpleCountFilter = FilterBuilders.termFilter("isSimpleCount", true);
		FilterBuilder fb = FilterBuilders.notFilter(simpleCountFilter);
		
		SortBuilder sb = new FieldSortBuilder(ElasticSearchMappings.ES_TIMESTAMP)
								.order(SortOrder.ASC);	
		
		SearchRequestBuilder searchBuilder = m_Client.prepareSearch(jobId)
				.setTypes(AnomalyRecord.TYPE)
				.setFetchSource(false)
				.addField(ElasticSearchMappings.ES_TIMESTAMP)
				.addField(AnomalyRecord.PROBABILITY)
				.addField(AnomalyRecord.BY_FIELD_NAME)
				.addField(AnomalyRecord.BY_FIELD_VALUE)
				.addField(AnomalyRecord.OVER_FIELD_NAME)
				.addField(AnomalyRecord.OVER_FIELD_VALUE)
				.addField(AnomalyRecord.PARTITION_FIELD_NAME)
				.addField(AnomalyRecord.PARTITION_FIELD_VALUE)
				.setPostFilter(fb)
				.addSort(sb);
		
		
		DateFormat df = new SimpleDateFormat("yyyy-MM-dd'T'HH:mm:ss.SSSX");
		String lastTimestamp = "";
		String epoch = "";
		
		InitialState state = new InitialState();

		final int size = 1000;
		int from = 0;
		boolean getNext = true;
		while (getNext)
		{
			searchBuilder.setFrom(from);
			searchBuilder.setSize(size);
			
			SearchResponse searchResponse = searchBuilder.get();
			
			for (SearchHit hit : searchResponse.getHits().getHits())
			{
				StringBuilder distinguisher = new StringBuilder();
				
				// put the value first in the string rather than
				// fieldname this should make it quicker to compare 
				SearchHitField field = hit.field(AnomalyRecord.BY_FIELD_VALUE);
				if (field != null)
				{
					distinguisher.append(field.value().toString());
				}
				field = hit.field(AnomalyRecord.BY_FIELD_NAME);
				if (field != null)
				{
					distinguisher.append(field.value().toString());
				}
				field = hit.field(AnomalyRecord.OVER_FIELD_VALUE);
				if (field != null)
				{
					distinguisher.append(field.value().toString());
				}
				field = hit.field(AnomalyRecord.OVER_FIELD_NAME);
				if (field != null)
				{
					distinguisher.append(field.value().toString());
				}
				field = hit.field(AnomalyRecord.PARTITION_FIELD_VALUE);
				if (field != null)
				{
					distinguisher.append(field.value().toString());
				}
				field = hit.field(AnomalyRecord.PARTITION_FIELD_NAME);
				if (field != null)
				{
					distinguisher.append(field.value().toString());
				}
				
				String timestamp = hit.field(ElasticSearchMappings.ES_TIMESTAMP).value().toString();
				if (timestamp.equals(lastTimestamp) == false)
				{
					try 
					{
						epoch = Long.toString(df.parse(timestamp).getTime());
						lastTimestamp = timestamp;
					} 
					catch (ParseException e) 
					{
						continue;
					}
				}
				
				state.addStateRecord(epoch,
									hit.field(AnomalyRecord.PROBABILITY).value().toString(),
									distinguisher.toString());
			}
			
			from += size;
			getNext = searchResponse.getHits().getTotalHits() > from;
		}
		
		return state;
	}
	
	
	/**
	 * Always returns true
	 */
	@Override
	public boolean savePrelertInfo(String infoDoc) 
	{
		m_Client.prepareIndex(PRELERT_INFO_INDEX, PRELERT_INFO_TYPE, PRELERT_INFO_ID)
						.setSource(infoDoc)
						.execute().actionGet();
		
		return true;
	}

	@Override
	public DetectorState getDetectorState(String jobId) 
	throws UnknownJobException
	{
		DetectorState detectorState = new DetectorState();
		
		FilterBuilder fb = FilterBuilders.matchAllFilter();
		
		SearchRequestBuilder searchBuilder = m_Client.prepareSearch(jobId)
				.setTypes(DetectorState.TYPE)		
				.setPostFilter(fb);
			
		try
		{
			final int PAGE_SIZE = 50;		
			int from=0, size=PAGE_SIZE;
			boolean getNextPage = true;
			while (getNextPage)
			{
				searchBuilder.setFrom(from).setSize(size); 
				SearchResponse searchResponse = searchBuilder.get();

				for (SearchHit hit : searchResponse.getHits().getHits())
				{
					String detectorName = hit.getSource().get(DetectorState.DETECTOR_NAME).toString();
					String state = hit.getSource().get(DetectorState.SERIALISED_MODEL).toString();
					detectorState.setDetectorState(detectorName, state);
				}		

				if (searchResponse.getHits().getTotalHits() <= (from + size))
				{
					getNextPage = false;
				}
				else
				{
					from += size;
					size += PAGE_SIZE;
				}
			}
		}
		catch (IndexMissingException e)
		{
			s_Logger.error("Unknown job '" + jobId + "'. Cannot read persisted state");
			throw new UnknownJobException(jobId, 
					"Cannot read persisted state", ErrorCode.MISSING_DETECTOR_STATE);
		}
		return detectorState;
	}

}<|MERGE_RESOLUTION|>--- conflicted
+++ resolved
@@ -664,18 +664,8 @@
 			filter = FilterBuilders.andFilter(recordFilter, 
 					notSimpleCountFilter);			
 		}
-		
-<<<<<<< HEAD
-	
+			
 		SearchRequestBuilder searchBuilder = m_Client.prepareSearch(jobId)
-=======
-		SortBuilder sb = new FieldSortBuilder(AnomalyRecord.PROBABILITY)
-											.ignoreUnmapped(true)
-											.missing("_last")
-											.order(SortOrder.ASC);		
-		
-		SearchResponse searchResponse = m_Client.prepareSearch(jobId)
->>>>>>> c5d9d92e
 				.setTypes(AnomalyRecord.TYPE)
 				.setPostFilter(filter)
 				.setFrom(skip).setSize(take)
