/************************************************************
 *                                                          *
 * Contents of file Copyright (c) Prelert Ltd 2006-2016     *
 *                                                          *
 *----------------------------------------------------------*
 *----------------------------------------------------------*
 * WARNING:                                                 *
 * THIS FILE CONTAINS UNPUBLISHED PROPRIETARY               *
 * SOURCE CODE WHICH IS THE PROPERTY OF PRELERT LTD AND     *
 * PARENT OR SUBSIDIARY COMPANIES.                          *
 * PLEASE READ THE FOLLOWING AND TAKE CAREFUL NOTE:         *
 *                                                          *
 * This source code is confidential and any person who      *
 * receives a copy of it, or believes that they are viewing *
 * it without permission is asked to notify Prelert Ltd     *
 * on +44 (0)20 3567 1249 or email to legal@prelert.com.    *
 * All intellectual property rights in this source code     *
 * are owned by Prelert Ltd.  No part of this source code   *
 * may be reproduced, adapted or transmitted in any form or *
 * by any means, electronic, mechanical, photocopying,      *
 * recording or otherwise.                                  *
 *                                                          *
 *----------------------------------------------------------*
 *                                                          *
 *                                                          *
 ************************************************************/

package com.prelert.job.manager;

import static org.junit.Assert.assertEquals;
import static org.junit.Assert.assertNotNull;
import static org.junit.Assert.assertNull;
import static org.junit.Assert.assertTrue;
import static org.junit.Assert.fail;

import static org.mockito.AdditionalMatchers.not;
import static org.mockito.Matchers.any;
import static org.mockito.Matchers.anyLong;
import static org.mockito.Matchers.anyMapOf;
import static org.mockito.Matchers.anyString;
import static org.mockito.Matchers.eq;
import static org.mockito.Mockito.doAnswer;
import static org.mockito.Mockito.mock;
import static org.mockito.Mockito.never;
import static org.mockito.Mockito.times;
import static org.mockito.Mockito.verify;
import static org.mockito.Mockito.when;

import java.io.IOException;
import java.io.InputStream;
import java.util.Arrays;
import java.util.Date;
import java.util.HashMap;
import java.util.List;
import java.util.Map;
import java.util.Optional;
import java.util.OptionalLong;
import java.util.concurrent.Callable;
import java.util.concurrent.ExecutionException;
import java.util.concurrent.ExecutorService;
import java.util.concurrent.Executors;
import java.util.concurrent.Future;

import org.apache.log4j.Logger;
import org.junit.After;
import org.junit.Before;
import org.junit.Rule;
import org.junit.Test;
import org.junit.rules.ExpectedException;
import org.mockito.ArgumentCaptor;
import org.mockito.Captor;
import org.mockito.InOrder;
import org.mockito.Mock;
import org.mockito.Mockito;
import org.mockito.MockitoAnnotations;
import org.mockito.invocation.InvocationOnMock;
import org.mockito.stubbing.Answer;
import org.mockito.stubbing.Stubber;

import com.fasterxml.jackson.core.JsonParseException;
import com.prelert.job.AnalysisConfig;
import com.prelert.job.DataCounts;
import com.prelert.job.Detector;
import com.prelert.job.IgnoreDowntime;
import com.prelert.job.JobConfiguration;
import com.prelert.job.JobDetails;
import com.prelert.job.JobException;
import com.prelert.job.JobIdAlreadyExistsException;
import com.prelert.job.JobSchedulerStatus;
import com.prelert.job.JobStatus;
import com.prelert.job.ModelDebugConfig;
import com.prelert.job.ModelSnapshot;
import com.prelert.job.NoSuchModelSnapshotException;
import com.prelert.job.SchedulerConfig;
import com.prelert.job.SchedulerConfig.DataSource;
import com.prelert.job.SchedulerState;
import com.prelert.job.UnknownJobException;
import com.prelert.job.audit.Auditor;
import com.prelert.job.config.verification.JobConfigurationException;
import com.prelert.job.data.extraction.DataExtractor;
import com.prelert.job.data.extraction.DataExtractorFactory;
import com.prelert.job.errorcodes.ErrorCodeMatcher;
import com.prelert.job.errorcodes.ErrorCodes;
import com.prelert.job.exceptions.JobInUseException;
import com.prelert.job.exceptions.LicenseViolationException;
import com.prelert.job.exceptions.TooManyJobsException;
import com.prelert.job.logging.JobLoggerFactory;
import com.prelert.job.messages.Messages;
import com.prelert.job.password.PasswordManager;
import com.prelert.job.persistence.DataStoreException;
import com.prelert.job.persistence.JobProvider;
import com.prelert.job.persistence.QueryPage;
import com.prelert.job.process.autodetect.ProcessManager;
import com.prelert.job.process.exceptions.MalformedJsonException;
import com.prelert.job.process.exceptions.MissingFieldException;
import com.prelert.job.process.exceptions.NativeProcessRunException;
import com.prelert.job.process.params.DataLoadParams;
import com.prelert.job.process.params.InterimResultsParams;
import com.prelert.job.process.writer.CsvRecordWriter;
import com.prelert.job.scheduler.CannotStartSchedulerException;
import com.prelert.job.scheduler.CannotStopSchedulerException;
import com.prelert.job.status.HighProportionOfBadTimestampsException;
import com.prelert.job.status.OutOfOrderRecordsException;

public class JobManagerTest
{
    @Rule
    public ExpectedException m_ExpectedException = ExpectedException.none();

    @Captor
    private ArgumentCaptor<Map<String, Object>> m_JobUpdateCaptor;

    @Mock private JobProvider m_JobProvider;
    @Mock private ProcessManager m_ProcessManager;
    @Mock private DataExtractorFactory m_DataExtractorFactory;
    @Mock private JobLoggerFactory m_JobLoggerFactory;
    @Mock private PasswordManager m_PasswordManager;
    @Mock private Auditor m_Auditor;

    @Before
    public void setUp()
    {
        MockitoAnnotations.initMocks(this);
        when(m_JobProvider.jobIdIsUnique("not-unique")).thenReturn(false);
        when(m_JobProvider.jobIdIsUnique(not(eq("not-unique")))).thenReturn(true);
        when(m_JobProvider.audit(anyString())).thenReturn(m_Auditor);
    }

    @After
    public void tearDown()
    {
        System.clearProperty("max.jobs.factor");
    }

    @Test
    public void testCloseJob_GivenExistingJob() throws UnknownJobException, DataStoreException,
            NativeProcessRunException, JobInUseException
    {
        givenProcessInfo(5);
        JobManager jobManager = createJobManager();

        jobManager.closeJob("foo");

        verify(m_ProcessManager).closeJob("foo");
    }

    @Test
    public void testCloseJob_GivenJobActionIsNotAvailable() throws NativeProcessRunException,
            InterruptedException, ExecutionException
    {
        givenProcessInfo(5);
        JobManager jobManager = createJobManager();
        doAnswerSleep(200).when(m_ProcessManager).closeJob("foo");

        ExecutorService executor = Executors.newFixedThreadPool(3);
        Future<Throwable> task_1_result = executor.submit(
                new ExceptionCallable(() -> jobManager.closeJob("foo")));
        Future<Throwable> task_2_result = executor.submit(
                new ExceptionCallable(() -> jobManager.closeJob("foo")));
        Future<Throwable> task_3_result = executor.submit(
                new ExceptionCallable(() -> jobManager.closeJob("bar")));
        executor.shutdown();

        Throwable result1 = task_1_result.get();
        Throwable result2 = task_2_result.get();
        Throwable result3 = task_3_result.get();
        assertTrue(result1 == null || result2 == null);
        assertNull(result3);
        if (result1 == null)
        {
            assertTrue(result2 instanceof JobInUseException);
        }
        else
        {
            assertTrue(result1 instanceof JobInUseException);
        }

        verify(m_ProcessManager).closeJob("foo");
        verify(m_ProcessManager).closeJob("bar");
    }

    @Test
    public void testDeleteJob_GivenNonRunningJob() throws UnknownJobException, DataStoreException,
            NativeProcessRunException, JobInUseException, CannotStopSchedulerException
    {
        givenProcessInfo(5);
        JobManager jobManager = createJobManager();
        when(m_ProcessManager.jobIsRunning("foo")).thenReturn(false);
        when(m_JobProvider.deleteJob("foo")).thenReturn(true);

        jobManager.deleteJob("foo");

        verify(m_ProcessManager, never()).closeJob("foo");
        verify(m_ProcessManager).deletePersistedData("foo");
        verify(m_JobProvider).deleteJob("foo");
        verify(m_JobProvider).audit("foo");
        verify(m_Auditor).info("Job deleted");
    }

    @Test
    public void testDeleteJob_GivenRunningJob() throws UnknownJobException, DataStoreException,
            NativeProcessRunException, JobInUseException, CannotStopSchedulerException
    {
        givenProcessInfo(5);
        JobManager jobManager = createJobManager();
        when(m_ProcessManager.jobIsRunning("foo")).thenReturn(true);

        jobManager.deleteJob("foo");

        verify(m_ProcessManager).closeJob("foo");
        verify(m_ProcessManager).deletePersistedData("foo");
        verify(m_JobProvider).deleteJob("foo");
    }

    @Test
    public void testDeleteJob_GivenScheduledJob()
            throws UnknownJobException, DataStoreException, NativeProcessRunException,
            JobInUseException, LicenseViolationException, JobConfigurationException,
            JobIdAlreadyExistsException, CannotStopSchedulerException
    {
        givenProcessInfo(5);
        JobManager jobManager = createJobManager();

        JobConfiguration jobConfig = createScheduledJobConfig();
        Logger jobLogger = mock(Logger.class);
        when(m_JobLoggerFactory.newLogger("foo")).thenReturn(jobLogger);
        DataExtractor dataExtractor = mock(DataExtractor.class);
        when(m_DataExtractorFactory.newExtractor(any(JobDetails.class))).thenReturn(dataExtractor);
        when(m_ProcessManager.jobIsRunning("foo")).thenReturn(true);

        jobManager.createJob(jobConfig, false);

        jobManager.deleteJob("foo");

        verify(m_ProcessManager).closeJob("foo");
        verify(m_ProcessManager).deletePersistedData("foo");
        verify(m_JobProvider).deleteJob("foo");
    }

    @Test
    public void testDeleteJob_GivenJobActionIsNotAvailable() throws UnknownJobException,
            DataStoreException, InterruptedException, ExecutionException
    {
        givenProcessInfo(5);
        JobManager jobManager = createJobManager();
        doAnswerSleep(200).when(m_JobProvider).deleteJob("foo");

        ExecutorService executor = Executors.newFixedThreadPool(2);
        Future<Throwable> task_1_result = executor.submit(
                new ExceptionCallable(() -> jobManager.deleteJob("foo")));
        Future<Throwable> task_2_result = executor.submit(
                new ExceptionCallable(() -> jobManager.deleteJob("foo")));
        executor.shutdown();

        Throwable result1 = task_1_result.get();
        Throwable result2 = task_2_result.get();
        assertTrue(result1 == null || result2 == null);
        Throwable exception = result1 != null ? result1 : result2;
        assertTrue(exception instanceof JobInUseException);
        assertEquals("Cannot delete job foo while another connection is deleting the job",
                exception.getMessage());

        verify(m_JobProvider).deleteJob("foo");
    }

    @Test
    public void testFlushJob_GivenJobExists() throws UnknownJobException, NativeProcessRunException,
            JobInUseException
    {
        givenProcessInfo(5);
        JobManager jobManager = createJobManager();
        InterimResultsParams params = InterimResultsParams.newBuilder().build();

        jobManager.flushJob("foo", params);

        verify(m_JobProvider).checkJobExists("foo");
        verify(m_ProcessManager).flushJob("foo", params);
    }

    @Test
    public void testFlushJob_GivenJobActionIsNotAvailable() throws UnknownJobException,
            NativeProcessRunException, JobInUseException, InterruptedException, ExecutionException
    {
        givenProcessInfo(5);
        JobManager jobManager = createJobManager();
        InterimResultsParams params = InterimResultsParams.newBuilder().build();
        doAnswerSleep(200).when(m_ProcessManager).flushJob("foo", params);

        ExecutorService executor = Executors.newFixedThreadPool(2);
        Future<Throwable> task_1_result = executor.submit(
                new ExceptionCallable(() -> jobManager.flushJob("foo", params)));
        Future<Throwable> task_2_result = executor.submit(
                new ExceptionCallable(() -> jobManager.flushJob("foo", params)));
        executor.shutdown();

        Throwable result1 = task_1_result.get();
        Throwable result2 = task_2_result.get();
        assertTrue(result1 == null || result2 == null);
        if (result1 == null)
        {
            assertTrue(result2 instanceof JobInUseException);
        }
        else
        {
            assertTrue(result1 instanceof JobInUseException);
        }

        verify(m_ProcessManager).flushJob("foo", params);
    }

    @Test
    public void testSubmitDataLoadJob_GivenProcessIsRunningAsManyJobsAsLicenseAllows()
            throws JsonParseException, UnknownJobException, NativeProcessRunException,
            MissingFieldException, JobInUseException, HighProportionOfBadTimestampsException,
            OutOfOrderRecordsException, LicenseViolationException, MalformedJsonException,
            TooManyJobsException
    {
        AnalysisConfig ac = new AnalysisConfig();
        ac.setDetectors(Arrays.asList(new Detector()));

        when(m_JobProvider.getJobDetails("foo")).thenReturn(
                Optional.of(new JobDetails("foo", new JobConfiguration(ac))));
        givenProcessInfo(2);
        when(m_ProcessManager.jobIsRunning("foo")).thenReturn(false);
        when(m_ProcessManager.numberOfRunningJobs()).thenReturn(2);
        JobManager jobManager = createJobManager();

        String expectedError = "Cannot reactivate job with id 'foo' - your license "
                + "limits you to 2 concurrently running jobs. You must close a job before you "
                + "can reactivate another.";
        try
        {
            jobManager.submitDataLoadJob("foo", mock(InputStream.class), mock(DataLoadParams.class));
            fail();
        }
        catch (LicenseViolationException e)
        {
            assertEquals(expectedError, e.getMessage());
            assertEquals(ErrorCodes.LICENSE_VIOLATION, e.getErrorCode());
            verify(m_JobProvider).audit("foo");
            verify(m_Auditor).error(expectedError);
        }
    }

    @Test
    public void testSubmitDataLoadJob_GivenDefaultFactorAndProcessIsRunningMoreJobsThanMaxAllowed()
            throws JsonParseException, UnknownJobException, NativeProcessRunException,
            MissingFieldException, JobInUseException, HighProportionOfBadTimestampsException,
            OutOfOrderRecordsException, LicenseViolationException, MalformedJsonException,
            TooManyJobsException
    {
        AnalysisConfig ac = new AnalysisConfig();
        ac.setDetectors(Arrays.asList(new Detector()));

        when(m_JobProvider.getJobDetails("foo")).thenReturn(
                Optional.of(new JobDetails("foo", new JobConfiguration(ac))));
        givenProcessInfo(10001);
        when(m_ProcessManager.jobIsRunning("foo")).thenReturn(false);
        when(m_ProcessManager.numberOfRunningJobs()).thenReturn(10000);
        JobManager jobManager = createJobManager();

        String expectedError = "Cannot start job with id 'foo'. " +
                "The maximum number of concurrently running jobs is limited as a function " +
                "of the number of CPU cores see this error code's help documentation " +
                "for details of how to elevate the setting";
        try
        {
            jobManager.submitDataLoadJob("foo", mock(InputStream.class), mock(DataLoadParams.class));
            fail();
        }
        catch (TooManyJobsException e)
        {
            assertEquals(expectedError, e.getMessage());
            assertEquals(ErrorCodes.TOO_MANY_JOBS_RUNNING_CONCURRENTLY, e.getErrorCode());
            verify(m_JobProvider).audit("foo");
            verify(m_Auditor).error(expectedError);
        }
    }

    @Test
    public void testSubmitDataLoadJob_GivenSpecifiedFactorAndProcessIsRunningMoreJobsThanMaxAllowed()
            throws JsonParseException, UnknownJobException, NativeProcessRunException,
            MissingFieldException, JobInUseException, HighProportionOfBadTimestampsException,
            OutOfOrderRecordsException, LicenseViolationException, MalformedJsonException,
            TooManyJobsException
    {
        System.setProperty("max.jobs.factor", "5.0");

        AnalysisConfig ac = new AnalysisConfig();
        ac.setDetectors(Arrays.asList(new Detector()));
        when(m_JobProvider.getJobDetails("foo")).thenReturn(
                Optional.of(new JobDetails("foo", new JobConfiguration(ac))));
        givenProcessInfo(50000);
        when(m_ProcessManager.jobIsRunning("foo")).thenReturn(false);
        when(m_ProcessManager.numberOfRunningJobs()).thenReturn(10000);
        JobManager jobManager = createJobManager();

        m_ExpectedException.expect(TooManyJobsException.class);
        m_ExpectedException.expectMessage("Cannot start job with id 'foo'. " +
                "The maximum number of concurrently running jobs is limited as a function " +
                "of the number of CPU cores see this error code's help documentation " +
                "for details of how to elevate the setting");
        m_ExpectedException.expect(ErrorCodeMatcher
                .hasErrorCode(ErrorCodes.TOO_MANY_JOBS_RUNNING_CONCURRENTLY));

        jobManager.submitDataLoadJob("foo", mock(InputStream.class), mock(DataLoadParams.class));
    }

    @Test
    public void testSubmitDataLoadJob_GivenInvalidFactorAndProcessIsRunningMoreJobsThanMaxAllowed()
            throws JsonParseException, UnknownJobException, NativeProcessRunException,
            MissingFieldException, JobInUseException, HighProportionOfBadTimestampsException,
            OutOfOrderRecordsException, LicenseViolationException, MalformedJsonException,
            TooManyJobsException
    {
        System.setProperty("max.jobs.factor", "invalid");

        AnalysisConfig ac = new AnalysisConfig();
        ac.setDetectors(Arrays.asList(new Detector()));
        when(m_JobProvider.getJobDetails("foo")).thenReturn(
                Optional.of(new JobDetails("foo", new JobConfiguration(ac))));
        givenProcessInfo(50000);
        when(m_ProcessManager.jobIsRunning("foo")).thenReturn(false);
        when(m_ProcessManager.numberOfRunningJobs()).thenReturn(10000);
        JobManager jobManager = createJobManager();

        m_ExpectedException.expect(TooManyJobsException.class);
        m_ExpectedException.expectMessage("Cannot start job with id 'foo'. " +
                "The maximum number of concurrently running jobs is limited as a function " +
                "of the number of CPU cores see this error code's help documentation " +
                "for details of how to elevate the setting");
        m_ExpectedException.expect(
                ErrorCodeMatcher.hasErrorCode(ErrorCodes.TOO_MANY_JOBS_RUNNING_CONCURRENTLY));

        jobManager.submitDataLoadJob("foo", mock(InputStream.class), mock(DataLoadParams.class));
    }

    @Test
    public void testSubmitDataLoadJob_GivenMoreDetectorsThanAllowed()
            throws JsonParseException, UnknownJobException, NativeProcessRunException,
            MissingFieldException, JobInUseException, HighProportionOfBadTimestampsException,
            OutOfOrderRecordsException, LicenseViolationException, MalformedJsonException,
            TooManyJobsException
    {
        AnalysisConfig ac = new AnalysisConfig();
        ac.setDetectors(Arrays.asList(new Detector()));
        when(m_JobProvider.getJobDetails("foo")).thenReturn(
                Optional.of(new JobDetails("foo", new JobConfiguration(ac))));

        int maxDetectors = 40;
        givenProcessInfo(5, maxDetectors);
        when(m_ProcessManager.jobIsRunning("foo")).thenReturn(false);
        when(m_ProcessManager.numberOfRunningJobs()).thenReturn(4);
        when(m_ProcessManager.numberOfRunningDetectors()).thenReturn(40);
        JobManager jobManager = createJobManager();

        m_ExpectedException.expect(LicenseViolationException.class);
        m_ExpectedException.expectMessage(
                Messages.getMessage(Messages.LICENSE_LIMIT_DETECTORS_REACTIVATE, "foo", maxDetectors));
        m_ExpectedException.expect(
                ErrorCodeMatcher.hasErrorCode(ErrorCodes.LICENSE_VIOLATION));

        jobManager.submitDataLoadJob("foo", mock(InputStream.class), mock(DataLoadParams.class));
    }

    @Test
    public void testSubmitDataLoadJob_GivenPausedJob() throws JobException, JsonParseException
    {
        AnalysisConfig ac = new AnalysisConfig();
        ac.setDetectors(Arrays.asList(new Detector()));
        JobDetails job = new JobDetails("foo", new JobConfiguration(ac));
        job.setStatus(JobStatus.PAUSED);

        InputStream inputStream = mock(InputStream.class);
        DataLoadParams params = mock(DataLoadParams.class);
        when(m_JobProvider.getJobDetails("foo")).thenReturn(Optional.of(job));
        givenProcessInfo(5);
        JobManager jobManager = createJobManager();

        DataCounts stats = jobManager.submitDataLoadJob("foo", inputStream, params);
        assertNotNull(stats);
        assertEquals(0, stats.getProcessedRecordCount());

        verify(m_ProcessManager, never()).processDataLoadJob(job, inputStream, params);
        verify(m_JobProvider, never()).updateJob(eq("foo"), anyMapOf(String.class, Object.class));
    }

    @Test
    public void testSubmitDataLoadJob_GivenProcessIsRunSuccessfully()
            throws JsonParseException, UnknownJobException, NativeProcessRunException,
            MissingFieldException, JobInUseException, HighProportionOfBadTimestampsException,
            OutOfOrderRecordsException, LicenseViolationException, MalformedJsonException,
            TooManyJobsException
    {
        InputStream inputStream = mock(InputStream.class);
        DataLoadParams params = mock(DataLoadParams.class);

        AnalysisConfig ac = new AnalysisConfig();
        ac.setDetectors(Arrays.asList(new Detector()));
        JobDetails job = new JobDetails("foo", new JobConfiguration(ac));
        when(m_JobProvider.getJobDetails("foo")).thenReturn(Optional.of(job));
        givenProcessInfo(5);
        when(m_ProcessManager.jobIsRunning("foo")).thenReturn(false);
        when(m_ProcessManager.numberOfRunningJobs()).thenReturn(0);
        when(m_ProcessManager.processDataLoadJob(job, inputStream, params)).thenReturn(new DataCounts());
        JobManager jobManager = createJobManager();

        DataCounts stats = jobManager.submitDataLoadJob("foo", inputStream, params);
        assertNotNull(stats);

        verify(m_JobProvider).updateJob(eq("foo"), m_JobUpdateCaptor.capture());
        Map<String, Object> updates = m_JobUpdateCaptor.getValue();
        assertNotNull(updates.get(JobDetails.LAST_DATA_TIME));
    }

    @Test
    public void testSubmitDataLoadJob_GivenProcessIsRunSuccessfullyAndJobShouldIgnoreDowntimeOnceAndPositiveProcessedRecordCount()
            throws JsonParseException, UnknownJobException, NativeProcessRunException,
            MissingFieldException, JobInUseException, HighProportionOfBadTimestampsException,
            OutOfOrderRecordsException, LicenseViolationException, MalformedJsonException,
            TooManyJobsException
    {
        InputStream inputStream = mock(InputStream.class);
        DataLoadParams params = mock(DataLoadParams.class);
        AnalysisConfig ac = new AnalysisConfig();
        ac.setDetectors(Arrays.asList(new Detector()));
        JobDetails job = new JobDetails("foo", new JobConfiguration(ac));
        job.setIgnoreDowntime(IgnoreDowntime.ONCE);
        when(m_JobProvider.getJobDetails("foo")).thenReturn(Optional.of(job));
        givenProcessInfo(5);
        when(m_ProcessManager.jobIsRunning("foo")).thenReturn(false);
        when(m_ProcessManager.numberOfRunningJobs()).thenReturn(0);
        DataCounts counts = new DataCounts();
        counts.setProcessedRecordCount(1L);
        when(m_ProcessManager.processDataLoadJob(job, inputStream, params)).thenReturn(counts);
        JobManager jobManager = createJobManager();

        DataCounts actualCounts = jobManager.submitDataLoadJob("foo", inputStream, params);
        assertEquals(actualCounts, counts);

        verify(m_JobProvider, times(2)).updateJob(eq("foo"), m_JobUpdateCaptor.capture());
        assertNotNull(m_JobUpdateCaptor.getAllValues().get(0).get(JobDetails.LAST_DATA_TIME));
        assertTrue(m_JobUpdateCaptor.getAllValues().get(1).containsKey(JobDetails.IGNORE_DOWNTIME));
        assertNull(m_JobUpdateCaptor.getAllValues().get(1).get(JobDetails.IGNORE_DOWNTIME));
    }

    @Test
    public void testSubmitDataLoadJob_GivenProcessIsRunSuccessfullyAndJobShouldIgnoreDowntimeAlwaysAndPositiveProcessedRecordCount()
            throws JsonParseException, UnknownJobException, NativeProcessRunException,
            MissingFieldException, JobInUseException, HighProportionOfBadTimestampsException,
            OutOfOrderRecordsException, LicenseViolationException, MalformedJsonException,
            TooManyJobsException
    {
        InputStream inputStream = mock(InputStream.class);
        DataLoadParams params = mock(DataLoadParams.class);
        AnalysisConfig ac = new AnalysisConfig();
        ac.setDetectors(Arrays.asList(new Detector()));
        JobDetails job = new JobDetails("foo", new JobConfiguration(ac));
        job.setIgnoreDowntime(IgnoreDowntime.ALWAYS);
        when(m_JobProvider.getJobDetails("foo")).thenReturn(Optional.of(job));
        givenProcessInfo(5);
        when(m_ProcessManager.jobIsRunning("foo")).thenReturn(false);
        when(m_ProcessManager.numberOfRunningJobs()).thenReturn(0);
        DataCounts counts = new DataCounts();
        counts.setProcessedRecordCount(1L);
        when(m_ProcessManager.processDataLoadJob(job, inputStream, params)).thenReturn(counts);
        JobManager jobManager = createJobManager();

        DataCounts actualCounts = jobManager.submitDataLoadJob("foo", inputStream, params);
        assertEquals(actualCounts, counts);

        verify(m_JobProvider).updateJob(eq("foo"), m_JobUpdateCaptor.capture());
        assertNotNull(m_JobUpdateCaptor.getValue().get(JobDetails.LAST_DATA_TIME));
    }

    @Test
    public void testSubmitDataLoadJob_GivenProcessIsRunSuccessfullyAndJobShouldIgnoreDowntimeOnceAndZeroProcessedRecordCount()
            throws JsonParseException, UnknownJobException, NativeProcessRunException,
            MissingFieldException, JobInUseException, HighProportionOfBadTimestampsException,
            OutOfOrderRecordsException, LicenseViolationException, MalformedJsonException,
            TooManyJobsException
    {
        InputStream inputStream = mock(InputStream.class);
        DataLoadParams params = mock(DataLoadParams.class);
        AnalysisConfig ac = new AnalysisConfig();
        ac.setDetectors(Arrays.asList(new Detector()));
        JobDetails job = new JobDetails("foo", new JobConfiguration(ac));
        job.setIgnoreDowntime(IgnoreDowntime.ONCE);
        when(m_JobProvider.getJobDetails("foo")).thenReturn(Optional.of(job));
        givenProcessInfo(5);
        when(m_ProcessManager.jobIsRunning("foo")).thenReturn(false);
        when(m_ProcessManager.numberOfRunningJobs()).thenReturn(0);
        DataCounts counts = new DataCounts();
        counts.setProcessedRecordCount(0L);
        when(m_ProcessManager.processDataLoadJob(job, inputStream, params)).thenReturn(counts);
        JobManager jobManager = createJobManager();

        DataCounts actualCounts = jobManager.submitDataLoadJob("foo", inputStream, params);
        assertEquals(actualCounts, counts);

        verify(m_JobProvider).updateJob(eq("foo"), m_JobUpdateCaptor.capture());
        assertNotNull(m_JobUpdateCaptor.getValue().get(JobDetails.LAST_DATA_TIME));
    }

    @SuppressWarnings("unchecked")
    @Test
    public void testSetModelDebugConfig_GivenConfig() throws UnknownJobException
    {
        givenProcessInfo(5);
        ModelDebugConfig config = new ModelDebugConfig(85.0, "bar");
        JobManager jobManager = createJobManager();

        jobManager.setModelDebugConfig("foo", config);

        verify(m_JobProvider).updateJob(eq("foo"), m_JobUpdateCaptor.capture());
        Map<String, Object> jobUpdate = m_JobUpdateCaptor.getValue();
        Map<String, Object> configUpdate = (Map<String, Object>) jobUpdate.get("modelDebugConfig");
        assertEquals(85.0, configUpdate.get("boundsPercentile"));
        assertEquals("bar", configUpdate.get("terms"));
    }

    @Test
    public void testSetModelDebugConfig_GivenNull() throws UnknownJobException
    {
        givenProcessInfo(5);
        JobManager jobManager = createJobManager();

        jobManager.setModelDebugConfig("foo", null);

        verify(m_JobProvider).updateJob(eq("foo"), m_JobUpdateCaptor.capture());
        Map<String, Object> jobUpdate = m_JobUpdateCaptor.getValue();
        assertNull(jobUpdate.get("modelDebugConfig"));
    }

    @Test
    public void testSetDesciption() throws UnknownJobException
    {
        givenProcessInfo(5);
        JobManager jobManager = createJobManager();

        jobManager.setDescription("foo", "foo job");

        verify(m_JobProvider).updateJob(eq("foo"), m_JobUpdateCaptor.capture());
        Map<String, Object> jobUpdate = m_JobUpdateCaptor.getValue();
        assertEquals("foo job", jobUpdate.get(JobDetails.DESCRIPTION));
    }

    @Test
    public void testSetBackgroundPersistInterval() throws UnknownJobException
    {
        givenProcessInfo(5);
        JobManager jobManager = createJobManager();

        jobManager.setBackgroundPersistInterval("foo", 36000L);

        verify(m_JobProvider).updateJob(eq("foo"), m_JobUpdateCaptor.capture());
        Map<String, Object> jobUpdate = m_JobUpdateCaptor.getValue();
        assertEquals(36000L, jobUpdate.get(JobDetails.BACKGROUND_PERSIST_INTERVAL));
    }

    @Test
    public void testSetRenormalizationWindowDays() throws UnknownJobException
    {
        givenProcessInfo(5);
        JobManager jobManager = createJobManager();

        jobManager.setRenormalizationWindowDays("foo", 7L);

        verify(m_JobProvider).updateJob(eq("foo"), m_JobUpdateCaptor.capture());
        Map<String, Object> jobUpdate = m_JobUpdateCaptor.getValue();
        assertEquals(new Long(7), jobUpdate.get(JobDetails.RENORMALIZATION_WINDOW_DAYS));
    }

    @Test
    public void testSetModelSnapshotRetentionDays() throws UnknownJobException
    {
        givenProcessInfo(5);
        JobManager jobManager = createJobManager();

        jobManager.setModelSnapshotRetentionDays("foo", 20L);

        verify(m_JobProvider).updateJob(eq("foo"), m_JobUpdateCaptor.capture());
        Map<String, Object> jobUpdate = m_JobUpdateCaptor.getValue();
        assertEquals(new Long(20), jobUpdate.get(JobDetails.MODEL_SNAPSHOT_RETENTION_DAYS));
    }

    @Test
    public void testSetResultsRetentionDays() throws UnknownJobException
    {
        givenProcessInfo(5);
        JobManager jobManager = createJobManager();

        jobManager.setResultsRetentionDays("foo", 90L);

        verify(m_JobProvider).updateJob(eq("foo"), m_JobUpdateCaptor.capture());
        Map<String, Object> jobUpdate = m_JobUpdateCaptor.getValue();
        assertEquals(new Long(90), jobUpdate.get(JobDetails.RESULTS_RETENTION_DAYS));
    }

    @Test
    public void testGetJob() throws UnknownJobException
    {
        givenLicenseConstraints(2, 2, 0);
        JobManager jobManager = createJobManager();
        when(m_JobProvider.getJobDetails("foo")).thenReturn(Optional.of(new JobDetails()));

        Optional<JobDetails> doc = jobManager.getJob("foo");
        assertTrue(doc.isPresent());
    }

    @Test
    public void testGetJobOrThrowIfUnknown_GivenUnknownJob() throws UnknownJobException
    {
        givenLicenseConstraints(2, 2, 0);
        JobManager jobManager = createJobManager();
        when(m_JobProvider.getJobDetails("foo")).thenReturn(Optional.empty());

        m_ExpectedException.expect(UnknownJobException.class);

        jobManager.getJobOrThrowIfUnknown("foo");
    }

    @Test
    public void testGetJobOrThrowIfUnknown_GivenKnownJob() throws UnknownJobException
    {
        givenLicenseConstraints(2, 2, 0);
        JobManager jobManager = createJobManager();
        JobDetails job = new JobDetails();
        when(m_JobProvider.getJobDetails("foo")).thenReturn(Optional.of(job));

        assertEquals(job, jobManager.getJobOrThrowIfUnknown("foo"));
    }

    @Test
    public void testCreateJob_licensingConstraintMaxJobs() throws UnknownJobException,
            JobConfigurationException, JobIdAlreadyExistsException, IOException,
            CannotStartSchedulerException, DataStoreException, NativeProcessRunException,
            JobInUseException, CannotStopSchedulerException
    {
        givenLicenseConstraints(2, 2, 0);
        when(m_ProcessManager.jobIsRunning(any())).thenReturn(false);
        when(m_ProcessManager.numberOfRunningJobs()).thenReturn(2);

        JobManager jobManager = createJobManager();

        try
        {
            jobManager.createJob(new JobConfiguration(), false);
            fail();
        }
        catch (LicenseViolationException e)
        {
            assertEquals(ErrorCodes.LICENSE_VIOLATION, e.getErrorCode());

            String message = Messages.getMessage(Messages.LICENSE_LIMIT_JOBS, 2);
            assertEquals(message, e.getMessage());
        }
    }

    @Test
    public void testCreateJob_licensingConstraintOnLimitAndOverwriting() throws UnknownJobException,
            JobConfigurationException, JobIdAlreadyExistsException, IOException,
            CannotStartSchedulerException, DataStoreException, NativeProcessRunException,
            JobInUseException, CannotStopSchedulerException
    {
        givenLicenseConstraints(2, 2, 0);
        when(m_ProcessManager.jobIsRunning("not-unique")).thenReturn(true);
        when(m_ProcessManager.numberOfRunningJobs()).thenReturn(2);
        Mockito.doThrow(new NativeProcessRunException("mock", ErrorCodes.NATIVE_PROCESS_ERROR)).when(m_ProcessManager).closeJob("not-unique");

        AnalysisConfig analysisConfig = new AnalysisConfig();
        analysisConfig.setBucketSpan(3600L);
        Detector detector = new Detector();
        detector.setFunction("count");

        analysisConfig.setDetectors(Arrays.asList(detector));

        JobConfiguration jobConfig = new JobConfiguration();
        jobConfig.setId("not-unique");
        jobConfig.setAnalysisConfig(analysisConfig);

        JobManager jobManager = createJobManager();

        try
        {
            jobManager.createJob(jobConfig, true);
            fail();
        }
        catch (LicenseViolationException tmje)
        {
            // Usually creating a third job when 2 are allowed and 2 are running
            // would throw a license exception, but in the case of overwriting
            // one of the running jobs we shouldn't get this
            fail();
        }
        catch (NativeProcessRunException npre)
        {
            assertEquals(ErrorCodes.NATIVE_PROCESS_ERROR, npre.getErrorCode());

            assertEquals("mock", npre.getMessage());
        }
    }

    @Test
    public void testCreateJob_licensingConstraintMaxDetectors()
    throws UnknownJobException, JobIdAlreadyExistsException,
            IOException, LicenseViolationException, CannotStartSchedulerException, DataStoreException, NativeProcessRunException,
            JobInUseException, CannotStopSchedulerException, JobConfigurationException
    {
        givenLicenseConstraints(5, 1, 0);
        when(m_ProcessManager.jobIsRunning(any())).thenReturn(false);
        when(m_ProcessManager.numberOfRunningJobs()).thenReturn(3);

        JobManager jobManager = createJobManager();

        try
        {
            AnalysisConfig ac = new AnalysisConfig();
            // create 2 detectors
            ac.getDetectors().add(new Detector());
            ac.getDetectors().add(new Detector());
            jobManager.createJob(new JobConfiguration(ac), false);
            fail();
        }
        catch (LicenseViolationException e)
        {
            assertEquals(ErrorCodes.LICENSE_VIOLATION, e.getErrorCode());

            String message = Messages.getMessage(Messages.LICENSE_LIMIT_DETECTORS, 1, 2);
            assertEquals(message, e.getMessage());
        }
    }

    @Test
    public void testCreateJob_licensingConstraintMaxPartitions() throws UnknownJobException,
            JobIdAlreadyExistsException, IOException, LicenseViolationException,
            CannotStartSchedulerException, DataStoreException, NativeProcessRunException,
            JobInUseException, CannotStopSchedulerException, JobConfigurationException
    {
        givenLicenseConstraints(5, -1, 0);
        when(m_ProcessManager.jobIsRunning(any())).thenReturn(false);
        when(m_ProcessManager.numberOfRunningJobs()).thenReturn(3);

        JobManager jobManager = createJobManager();

        try
        {
            AnalysisConfig ac = new AnalysisConfig();
            // create 2 detectors
            Detector d = new Detector();
            d.setPartitionFieldName("pfield");
            ac.getDetectors().add(d);
            jobManager.createJob(new JobConfiguration(ac), false);
            fail();
        }
        catch (LicenseViolationException e)
        {
            assertEquals(ErrorCodes.LICENSE_VIOLATION, e.getErrorCode());

            String message = Messages.getMessage(Messages.LICENSE_LIMIT_PARTITIONS);
            assertEquals(message, e.getMessage());
        }
    }

    @Test
    public void testCreateJob_OverwriteExisting()
            throws NoSuchScheduledJobException, UnknownJobException,
            CannotStartSchedulerException, LicenseViolationException,
            JobConfigurationException, JobIdAlreadyExistsException, IOException,
            NativeProcessRunException, JobInUseException, DataStoreException,
            CannotStopSchedulerException
    {
        givenProcessInfo(2);
        JobManager jobManager = createJobManager();
        when(m_JobProvider.deleteJob("not-unique")).thenReturn(true);

        AnalysisConfig analysisConfig = new AnalysisConfig();
        analysisConfig.setBucketSpan(3600L);
        Detector detector = new Detector();
        detector.setFunction("count");

        analysisConfig.setDetectors(Arrays.asList(detector));

        JobConfiguration jobConfig = new JobConfiguration();
        jobConfig.setId("not-unique");
        jobConfig.setAnalysisConfig(analysisConfig);

        jobManager.createJob(jobConfig, true);

        verify(m_JobProvider, times(2)).audit("not-unique");
        InOrder inOrder = Mockito.inOrder(m_Auditor, m_Auditor);
        inOrder.verify(m_Auditor).info(eq("Job deleted"));
        inOrder.verify(m_Auditor).info(eq("Job created"));
    }

    @Test
    public void testCreateJob_FillsDefaultDetectorDescriptions()
            throws NoSuchScheduledJobException, UnknownJobException,
            CannotStartSchedulerException, LicenseViolationException,
            JobConfigurationException, JobIdAlreadyExistsException, IOException,
            NativeProcessRunException, JobInUseException, DataStoreException,
            CannotStopSchedulerException
    {
        givenProcessInfo(2);
        JobManager jobManager = createJobManager();

        AnalysisConfig analysisConfig = new AnalysisConfig();
        analysisConfig.setBucketSpan(3600L);
        Detector detectorNullDescription = new Detector();
        detectorNullDescription.setFunction("sum");
        detectorNullDescription.setFieldName("revenue");
        detectorNullDescription.setByFieldName("vendor");
        Detector detectorWithDescription = new Detector();
        detectorWithDescription.setDetectorDescription("Named");
        detectorWithDescription.setFunction("sum");
        detectorWithDescription.setFieldName("revenue");
        detectorWithDescription.setByFieldName("vendor");

        analysisConfig.setDetectors(Arrays.asList(detectorNullDescription, detectorWithDescription));

        JobConfiguration jobConfig = new JobConfiguration();
        jobConfig.setId("revenue-by-vendor");
        jobConfig.setAnalysisConfig(analysisConfig);

        JobDetails job = jobManager.createJob(jobConfig, false);

        assertEquals("sum(revenue) by vendor", job.getAnalysisConfig().getDetectors().get(0).getDetectorDescription());
        assertEquals("Named", job.getAnalysisConfig().getDetectors().get(1).getDetectorDescription());
        verify(m_JobProvider).audit("revenue-by-vendor");
        verify(m_Auditor).info("Job created");
    }

    @Test
    public void testCreateJob_GivenScheduledJobSetsTimeoutToZero() throws JobException
    {
        givenProcessInfo(2);
        JobManager jobManager = createJobManager();

        JobConfiguration jobConfig = createScheduledJobConfig();
        jobConfig.setTimeout(900L);

        Logger jobLogger = mock(Logger.class);
        when(m_JobLoggerFactory.newLogger("foo")).thenReturn(jobLogger);
        DataExtractor dataExtractor = mock(DataExtractor.class);
        when(m_DataExtractorFactory.newExtractor(any(JobDetails.class))).thenReturn(dataExtractor);
        when(m_ProcessManager.jobIsRunning("foo")).thenReturn(true);

        JobDetails scheduledJob = jobManager.createJob(jobConfig, false);

        jobConfig.setSchedulerConfig(null);
        JobDetails normalJob = jobManager.createJob(jobConfig, false);

        assertEquals(0, scheduledJob.getTimeout());
        assertEquals(900, normalJob.getTimeout());
    }

    @Test
    public void testWriteUpdateConfigMessage() throws JobInUseException, NativeProcessRunException
    {
        givenProcessInfo(5);
        JobManager jobManager = createJobManager();

        jobManager.writeUpdateConfigMessage("foo", "bar");

        verify(m_ProcessManager).writeUpdateConfigMessage("foo", "bar");
    }

    @Test
    public void testWriteUpdateConfigMessage_GivenJobActionIsNotAvailable()
            throws NativeProcessRunException, InterruptedException, ExecutionException
    {
        givenProcessInfo(5);
        JobManager jobManager = createJobManager();
        doAnswerSleep(200).when(m_ProcessManager).writeUpdateConfigMessage("foo", "bar");

        ExecutorService executor = Executors.newFixedThreadPool(2);
        Future<Throwable> task_1_result = executor.submit(
                new ExceptionCallable(() -> jobManager.writeUpdateConfigMessage("foo", "bar")));
        Future<Throwable> task_2_result = executor.submit(
                new ExceptionCallable(() -> jobManager.writeUpdateConfigMessage("foo", "bar")));
        executor.shutdown();

        Throwable result1 = task_1_result.get();
        Throwable result2 = task_2_result.get();
        assertTrue(result1 == null || result2 == null);
        if (result1 == null)
        {
            assertTrue(result2 instanceof JobInUseException);
        }
        else
        {
            assertTrue(result1 instanceof JobInUseException);
        }

        verify(m_ProcessManager).writeUpdateConfigMessage("foo", "bar");
    }

    @Test
    public void testPreviewTransforms()
    throws JsonParseException, MissingFieldException, HighProportionOfBadTimestampsException,
    OutOfOrderRecordsException, MalformedJsonException, IOException, UnknownJobException
    {
        givenLicenseConstraints(5, -1, 0);
        when(m_JobProvider.getJobDetails("foo")).thenReturn(
                Optional.of(new JobDetails("foo", new JobConfiguration(new AnalysisConfig()))));

        when(m_ProcessManager.numberOfRunningJobs()).thenReturn(3);
        when(m_ProcessManager.writeToJob(eq(false), any(CsvRecordWriter.class), any(), any(), any(), any(), any(), any(), any(), any()))
                    .thenAnswer(writeToWriter());

        JobManager jobManager = createJobManager();
        String answer = jobManager.previewTransforms("foo", mock(InputStream.class));

        assertEquals("csv,header,one\r\n", answer);
    }

    @Test
    @SuppressWarnings({ "rawtypes", "unchecked" })
    public void testUpdateLastDataTime() throws UnknownJobException
    {
        givenProcessInfo(2);
        JobManager jobManager = createJobManager();

        jobManager.updateLastDataTime("foo", new Date(1450790609000L));

        ArgumentCaptor<Map> updateCaptor = ArgumentCaptor.forClass(Map.class);
        verify(m_JobProvider, times(1)).updateJob(eq("foo"), updateCaptor.capture());
        Map updates = updateCaptor.getValue();
        Date update = (Date) updates.get(JobDetails.LAST_DATA_TIME);
        assertNotNull(update);
        assertEquals(1450790609000L, update.getTime());

        // Check immediate call doesn't do anything
        jobManager.updateLastDataTime("foo", new Date(1450790609000L));
    }

    @Test
    public void testStartJobScheduler_GivenNoScheduledJob() throws JobException
    {
        givenProcessInfo(2);
        JobManager jobManager = createJobManager();

        m_ExpectedException.expect(NoSuchScheduledJobException.class);
        m_ExpectedException.expectMessage("There is no job 'foo' with a scheduler configured");
        m_ExpectedException.expect(ErrorCodeMatcher.hasErrorCode(ErrorCodes.NO_SUCH_SCHEDULED_JOB));

        jobManager.startJobScheduler("foo", 0, OptionalLong.empty());
    }

    @Test
    public void testStartJobScheduler_GivenNewlyCreatedJob() throws UnknownJobException,
            LicenseViolationException, JobConfigurationException, JobIdAlreadyExistsException,
            CannotStartSchedulerException, IOException, NoSuchScheduledJobException,
            CannotStopSchedulerException, NativeProcessRunException, JobInUseException,
            DataStoreException
    {
        givenProcessInfo(2);
        JobManager jobManager = createJobManager();
        JobConfiguration jobConfig = createScheduledJobConfig();

        Logger jobLogger = mock(Logger.class);
        when(m_JobLoggerFactory.newLogger("foo")).thenReturn(jobLogger);
        DataExtractor dataExtractor = mock(DataExtractor.class);
        when(m_DataExtractorFactory.newExtractor(any(JobDetails.class))).thenReturn(dataExtractor);

        JobDetails job = jobManager.createJob(jobConfig, false);
        DataCounts dataCounts = new DataCounts();
        dataCounts.setLatestRecordTimeStamp(new Date(0));
        job.setCounts(dataCounts);
        when(m_JobProvider.getJobDetails("foo")).thenReturn(Optional.of(job));

        jobManager.startJobScheduler("foo", 0, OptionalLong.empty());

        jobManager.stopJobScheduler("foo");

        verify(dataExtractor).newSearch(anyLong(), anyLong(), eq(jobLogger));
        verify(m_ProcessManager).closeJob("foo");
        verify(m_JobProvider).updateSchedulerState("foo", new SchedulerState(0L, null));
    }

    @Test
    public void testStopScheduledJob_GivenNoScheduledJob()
            throws NoSuchScheduledJobException, CannotStopSchedulerException, UnknownJobException,
            NativeProcessRunException, JobInUseException
    {
        givenProcessInfo(2);
        JobManager jobManager = createJobManager();

        m_ExpectedException.expect(NoSuchScheduledJobException.class);
        m_ExpectedException.expectMessage("There is no job 'foo' with a scheduler configured");
        m_ExpectedException.expect(ErrorCodeMatcher.hasErrorCode(ErrorCodes.NO_SUCH_SCHEDULED_JOB));

        jobManager.stopJobScheduler("foo");
    }

    @Test
    public void testRestartScheduledJobs_GivenNonScheduledJobAndJobWithStartedScheduler()
<<<<<<< HEAD
            throws NoSuchScheduledJobException, UnknownJobException,
            CannotStartSchedulerException, LicenseViolationException,
            JobConfigurationException, JobIdAlreadyExistsException, IOException, InterruptedException
=======
            throws JobException, IOException, InterruptedException
>>>>>>> 1142d3cf
    {
        JobDetails nonScheduledJob = new JobDetails("non-scheduled", new JobConfiguration());

        JobConfiguration jobConfig = createScheduledJobConfig();
        JobDetails scheduledJob = new JobDetails("scheduled", jobConfig);
        DataCounts dataCounts = new DataCounts();
        dataCounts.setLatestRecordTimeStamp(new Date(0));
        scheduledJob.setCounts(dataCounts);
        scheduledJob.setSchedulerStatus(JobSchedulerStatus.STARTED);
        SchedulerState schedulerState = new SchedulerState();
        schedulerState.setStartTimeMillis(0L);
        schedulerState.setEndTimeMillis(null);

        QueryPage<JobDetails> jobsPage = new QueryPage<>(
                Arrays.asList(nonScheduledJob, scheduledJob), 2);
        when(m_JobProvider.getJobs(0, 10000)).thenReturn(jobsPage);
        when(m_JobProvider.getSchedulerState("scheduled")).thenReturn(Optional.of(schedulerState));

        Logger jobLogger = mock(Logger.class);
        when(m_JobLoggerFactory.newLogger("scheduled")).thenReturn(jobLogger);
        DataExtractor dataExtractor = mock(DataExtractor.class);
        when(m_DataExtractorFactory.newExtractor(any(JobDetails.class))).thenReturn(dataExtractor);

        givenProcessInfo(2);
        JobManager jobManager = createJobManager();

        jobManager.restartScheduledJobs();

        Thread.sleep(200);

        verify(m_JobLoggerFactory).newLogger("scheduled");
        verify(m_DataExtractorFactory).newExtractor(scheduledJob);
        verify(dataExtractor).newSearch(anyLong(), anyLong(), eq(jobLogger));
        jobManager.shutdown();

        verify(m_JobLoggerFactory).close("scheduled", jobLogger);
        // Verify no other calls to factories - means no other job was scheduled
        Mockito.verifyNoMoreInteractions(m_JobLoggerFactory, m_DataExtractorFactory);
    }

    @Test
<<<<<<< HEAD
    public void testRestartScheduledJobs_GivenJobWithStoppedScheduler() throws NoSuchScheduledJobException, UnknownJobException,
            CannotStartSchedulerException, LicenseViolationException,
            JobConfigurationException, JobIdAlreadyExistsException, IOException, InterruptedException
=======
    public void testRestartScheduledJobs_GivenJobWithStoppedScheduler() throws JobException
>>>>>>> 1142d3cf
    {
        JobConfiguration jobConfig = createScheduledJobConfig();
        JobDetails scheduledJob = new JobDetails("scheduled", jobConfig);
        DataCounts dataCounts = new DataCounts();
        dataCounts.setLatestRecordTimeStamp(new Date(0));
        scheduledJob.setCounts(dataCounts);
        scheduledJob.setSchedulerStatus(JobSchedulerStatus.STOPPED);

        QueryPage<JobDetails> jobsPage = new QueryPage<>(Arrays.asList(scheduledJob), 1);
        when(m_JobProvider.getJobs(0, 10000)).thenReturn(jobsPage);

        DataExtractor dataExtractor = mock(DataExtractor.class);
        when(m_DataExtractorFactory.newExtractor(any(JobDetails.class))).thenReturn(dataExtractor);

        givenProcessInfo(2);
        JobManager jobManager = createJobManager();

        jobManager.restartScheduledJobs();

        verify(m_DataExtractorFactory).newExtractor(scheduledJob);
        jobManager.checkJobHasScheduler("scheduled");

        jobManager.shutdown();

        // Verify no other calls to factories - means no other job was scheduled
        Mockito.verifyNoMoreInteractions(m_JobLoggerFactory, m_DataExtractorFactory);
    }

    @Test
    public void testRestartScheduledJobs_GivenJobWithStoppingScheduler() throws JobException
    {
        JobConfiguration jobConfig = createScheduledJobConfig();
        JobDetails scheduledJob = new JobDetails("scheduled", jobConfig);
        DataCounts dataCounts = new DataCounts();
        dataCounts.setLatestRecordTimeStamp(new Date(0));
        scheduledJob.setCounts(dataCounts);
        scheduledJob.setSchedulerStatus(JobSchedulerStatus.STOPPING);

        QueryPage<JobDetails> jobsPage = new QueryPage<>(Arrays.asList(scheduledJob), 1);
        when(m_JobProvider.getJobs(0, 10000)).thenReturn(jobsPage);

        DataExtractor dataExtractor = mock(DataExtractor.class);
        when(m_DataExtractorFactory.newExtractor(any(JobDetails.class))).thenReturn(dataExtractor);

        givenProcessInfo(2);
        JobManager jobManager = createJobManager();

        jobManager.restartScheduledJobs();

        verify(m_DataExtractorFactory).newExtractor(scheduledJob);
        jobManager.checkJobHasScheduler("scheduled");

        jobManager.shutdown();

        // Verify scheduler status was updated to STOPPED
        verify(m_JobProvider).updateJob(eq("scheduled"), m_JobUpdateCaptor.capture());
        Map<String, Object> jobUpdate = m_JobUpdateCaptor.getValue();
        assertEquals(JobSchedulerStatus.STOPPED, jobUpdate.get(JobDetails.SCHEDULER_STATUS));

        // Verify no other calls to factories - means no other job was scheduled
        Mockito.verifyNoMoreInteractions(m_JobLoggerFactory, m_DataExtractorFactory);
    }

    @Test
    public void testUpdateCustomSettings() throws UnknownJobException
    {
        givenProcessInfo(2);
        JobManager jobManager = createJobManager();
        Map<String, Object> customSettings = new HashMap<>();
        customSettings.put("answer", 42);

        jobManager.updateCustomSettings("foo", customSettings);

        verify(m_JobProvider).updateJob(eq("foo"), m_JobUpdateCaptor.capture());
        Map<String, Object> jobUpdate = m_JobUpdateCaptor.getValue();
        assertEquals(customSettings, jobUpdate.get(JobDetails.CUSTOM_SETTINGS));
    }

    @Test
    public void testRevertModelSnapshot_GivenSnapshotExists()
            throws JobInUseException, UnknownJobException, NoSuchModelSnapshotException
    {
        givenProcessInfo(2);
        JobManager jobManager = createJobManager();

        ModelSnapshot modelSnapshot = new ModelSnapshot();
        modelSnapshot.setDescription("my description");
        modelSnapshot.setRestorePriority(1);

        QueryPage<ModelSnapshot> modelSnapshotPage = new QueryPage<>(Arrays.asList(modelSnapshot), 1);
        when(m_JobProvider.modelSnapshots("foo", 0, 1, 0, 0, ModelSnapshot.TIMESTAMP, "", "my description")).thenReturn(modelSnapshotPage);

        ModelSnapshot revertedModelSnapshot = jobManager.revertToSnapshot("foo", 0, "", "my description");
        assertNotNull(revertedModelSnapshot);
        assertTrue(revertedModelSnapshot.getRestorePriority() > 1);

        verify(m_JobProvider).updateJob(eq("foo"), m_JobUpdateCaptor.capture());
        assertTrue(m_JobUpdateCaptor.getValue().containsKey(JobDetails.IGNORE_DOWNTIME));
        assertEquals(IgnoreDowntime.ONCE, m_JobUpdateCaptor.getValue().get(JobDetails.IGNORE_DOWNTIME));
    }

    @Test
    public void testRevertModelSnapshot_GivenSnapshotDoesNotExist()
            throws JobInUseException, UnknownJobException, NoSuchModelSnapshotException
    {
        givenProcessInfo(2);
        JobManager jobManager = createJobManager();

        ModelSnapshot modelSnapshot = new ModelSnapshot();
        modelSnapshot.setDescription("my description");
        modelSnapshot.setRestorePriority(1);

        QueryPage<ModelSnapshot> modelSnapshotPage = new QueryPage<>(null, 0);
        when(m_JobProvider.modelSnapshots("foo", 0, 1, 0, 0, ModelSnapshot.TIMESTAMP, "", "my description")).thenReturn(modelSnapshotPage);

        try
        {
            jobManager.revertToSnapshot("foo", 0, "", "my description");
            fail();
        }
        catch (NoSuchModelSnapshotException e)
        {
            assertEquals("No matching model snapshot exists for job 'foo'", e.getMessage());
            assertEquals(ErrorCodes.NO_SUCH_MODEL_SNAPSHOT, e.getErrorCode());
        }

        verify(m_JobProvider, never()).updateJob(eq("foo"), anyMapOf(String.class, Object.class));
    }

    @Test
    public void testDeleteModelSnapshot_GivenSnapshotExistsAndNotHighestPriority()
            throws JobInUseException, UnknownJobException, NoSuchModelSnapshotException,
            CannotDeleteSnapshotException
    {
        givenProcessInfo(2);
        JobManager jobManager = createJobManager();

        ModelSnapshot modelSnapshot1 = new ModelSnapshot();
        modelSnapshot1.setSnapshotId("1");
        modelSnapshot1.setRestorePriority(1);
        ModelSnapshot modelSnapshot2 = new ModelSnapshot();
        modelSnapshot2.setSnapshotId("2");
        modelSnapshot2.setRestorePriority(2);

        QueryPage<ModelSnapshot> modelSnapshotPage = new QueryPage<>(Arrays.asList(modelSnapshot2), 1);
        when(m_JobProvider.modelSnapshots("foo", 0, 1)).thenReturn(modelSnapshotPage);
        when(m_JobProvider.deleteModelSnapshot("foo", "1")).thenReturn(modelSnapshot1);

        ModelSnapshot deletedSnapshot = jobManager.deleteModelSnapshot("foo", "1");
        assertNotNull(deletedSnapshot);

        verify(m_JobProvider).modelSnapshots("foo", 0, 1);
        assertEquals("1", deletedSnapshot.getSnapshotId());
    }

    @Test
    public void testDeleteModelSnapshot_GivenSnapshotExistsButHighestPriority()
            throws JobInUseException, UnknownJobException, NoSuchModelSnapshotException,
            CannotDeleteSnapshotException
    {
        givenProcessInfo(2);
        JobManager jobManager = createJobManager();

        ModelSnapshot modelSnapshot1 = new ModelSnapshot();
        modelSnapshot1.setSnapshotId("1");
        modelSnapshot1.setRestorePriority(1);
        ModelSnapshot modelSnapshot2 = new ModelSnapshot();
        modelSnapshot2.setSnapshotId("2");
        modelSnapshot2.setRestorePriority(2);

        QueryPage<ModelSnapshot> modelSnapshotPage = new QueryPage<>(Arrays.asList(modelSnapshot2), 1);
        when(m_JobProvider.modelSnapshots("foo", 0, 1)).thenReturn(modelSnapshotPage);
        when(m_JobProvider.deleteModelSnapshot("foo", "2")).thenReturn(modelSnapshot2);

        m_ExpectedException.expect(CannotDeleteSnapshotException.class);
        m_ExpectedException.expectMessage("Model snapshot '2' is the active snapshot for job 'foo', so cannot be deleted");
        m_ExpectedException.expect(ErrorCodeMatcher.hasErrorCode(ErrorCodes.CANNOT_DELETE_HIGHEST_PRIORITY));

        jobManager.deleteModelSnapshot("foo", "2");
    }

    @Test
    public void testDeleteModelSnapshot_GivenSnapshotDoesNotExist()
            throws JobInUseException, UnknownJobException, NoSuchModelSnapshotException,
            CannotDeleteSnapshotException
    {
        givenProcessInfo(2);
        JobManager jobManager = createJobManager();

        ModelSnapshot modelSnapshot1 = new ModelSnapshot();
        modelSnapshot1.setSnapshotId("1");
        modelSnapshot1.setRestorePriority(1);
        ModelSnapshot modelSnapshot2 = new ModelSnapshot();
        modelSnapshot2.setSnapshotId("2");
        modelSnapshot2.setRestorePriority(2);

        QueryPage<ModelSnapshot> modelSnapshotPage = new QueryPage<>(Arrays.asList(modelSnapshot2), 1);
        when(m_JobProvider.modelSnapshots("foo", 0, 1)).thenReturn(modelSnapshotPage);
        when(m_JobProvider.deleteModelSnapshot("foo", "3")).thenThrow(new NoSuchModelSnapshotException("foo"));

        m_ExpectedException.expect(NoSuchModelSnapshotException.class);
        m_ExpectedException.expectMessage("No matching model snapshot exists for job 'foo'");
        m_ExpectedException.expect(ErrorCodeMatcher.hasErrorCode(ErrorCodes.NO_SUCH_MODEL_SNAPSHOT));

        jobManager.deleteModelSnapshot("foo", "3");
    }

    @Test
    public void updateModelSnapshotDescription_GivenValidOldAndNew()
            throws JobInUseException, UnknownJobException, NoSuchModelSnapshotException, DescriptionAlreadyUsedException
    {
        givenProcessInfo(2);
        JobManager jobManager = createJobManager();

        ModelSnapshot oldModelSnapshot = new ModelSnapshot();
        oldModelSnapshot.setDescription("old description");

        QueryPage<ModelSnapshot> oldModelSnapshotPage = new QueryPage<>(Arrays.asList(oldModelSnapshot), 1);
        QueryPage<ModelSnapshot> clashingModelSnapshotPage = new QueryPage<>(null, 0);
        when(m_JobProvider.modelSnapshots("foo", 0, 1, 0, 0, null, "123", null)).thenReturn(oldModelSnapshotPage);
        when(m_JobProvider.modelSnapshots("foo", 0, 1, 0, 0, null, null, "new description")).thenReturn(clashingModelSnapshotPage);

        ModelSnapshot updatedModelSnapshot = jobManager.updateModelSnapshotDescription("foo", "123", "new description");
        assertNotNull(updatedModelSnapshot);
        assertEquals("new description", updatedModelSnapshot.getDescription());
    }

    @Test
    public void updateModelSnapshotDescription_GivenSnapshotNotFound()
            throws JobInUseException, UnknownJobException, NoSuchModelSnapshotException, DescriptionAlreadyUsedException
    {
        givenProcessInfo(2);
        JobManager jobManager = createJobManager();

        QueryPage<ModelSnapshot> oldModelSnapshotPage = new QueryPage<>(null, 0);
        when(m_JobProvider.modelSnapshots("foo", 0, 1, 0, 0, null, "123", null)).thenReturn(oldModelSnapshotPage);

        m_ExpectedException.expect(NoSuchModelSnapshotException.class);
        m_ExpectedException.expectMessage("No matching model snapshot exists for job 'foo'");
        m_ExpectedException.expect(ErrorCodeMatcher.hasErrorCode(ErrorCodes.NO_SUCH_MODEL_SNAPSHOT));

        jobManager.updateModelSnapshotDescription("foo", "123", "new description");
    }

    @Test
    public void updateModelSnapshotDescription_GivenClashingOldAndNew()
            throws JobInUseException, UnknownJobException, NoSuchModelSnapshotException, DescriptionAlreadyUsedException
    {
        givenProcessInfo(2);
        JobManager jobManager = createJobManager();

        ModelSnapshot oldModelSnapshot = new ModelSnapshot();
        oldModelSnapshot.setDescription("old description");
        ModelSnapshot clashingModelSnapshot = new ModelSnapshot();
        clashingModelSnapshot.setDescription("new description");

        QueryPage<ModelSnapshot> oldModelSnapshotPage = new QueryPage<>(Arrays.asList(oldModelSnapshot), 1);
        QueryPage<ModelSnapshot> clashingModelSnapshotPage = new QueryPage<>(Arrays.asList(clashingModelSnapshot), 1);
        when(m_JobProvider.modelSnapshots("foo", 0, 1, 0, 0, null, "123", null)).thenReturn(oldModelSnapshotPage);
        when(m_JobProvider.modelSnapshots("foo", 0, 1, 0, 0, null, null, "new description")).thenReturn(clashingModelSnapshotPage);

        m_ExpectedException.expect(DescriptionAlreadyUsedException.class);
        m_ExpectedException.expectMessage("Model snapshot description 'new description' has already been used for job 'foo'");
        m_ExpectedException.expect(ErrorCodeMatcher.hasErrorCode(ErrorCodes.DESCRIPTION_ALREADY_USED));

        jobManager.updateModelSnapshotDescription("foo", "123", "new description");
    }

    @Test
    public void testUpdateDetectorDescription() throws UnknownJobException
    {
        givenProcessInfo(2);
        JobManager jobManager = createJobManager();

        jobManager.updateDetectorDescription("foo", 1, "bar");

        verify(m_JobProvider).updateDetectorDescription("foo", 1, "bar");
    }

    @Test
    public void testShutdown()
    {
        givenProcessInfo(2);
        JobManager jobManager = createJobManager();

        jobManager.shutdown();

        verify(m_JobProvider).audit("");
        verify(m_Auditor).info("System shut down");
    }

    @Test
    public void testSetIgnoreDowntimeToAllJobs() throws UnknownJobException
    {
        DataCounts countsWithPositiveProcessedRecordCount = new DataCounts();
        countsWithPositiveProcessedRecordCount.setProcessedRecordCount(1L);

        JobDetails jobThatHasSeenData = new JobDetails();
        jobThatHasSeenData.setId("jobThatHasSeenData");
        jobThatHasSeenData.setCounts(countsWithPositiveProcessedRecordCount);

        JobDetails jobWithIgnoreDowntimeSet = new JobDetails();
        jobWithIgnoreDowntimeSet.setId("jobWithIgnoreDowntimeSet");
        jobWithIgnoreDowntimeSet.setCounts(countsWithPositiveProcessedRecordCount);
        jobWithIgnoreDowntimeSet.setIgnoreDowntime(IgnoreDowntime.ALWAYS);

        JobDetails jobThatHasNotSeenData = new JobDetails();
        jobThatHasNotSeenData.setId("jobThatHasNotSeenData");
        jobThatHasNotSeenData.setCounts(new DataCounts());

        JobDetails jobWithNullCounts = new JobDetails();
        jobWithNullCounts.setId("jobWithNullCounts");
        jobWithNullCounts.setCounts(null);

        JobDetails jobThatIsUnknown = new JobDetails();
        jobThatIsUnknown.setId("jobThatIsUnknown");
        jobThatIsUnknown.setCounts(countsWithPositiveProcessedRecordCount);
        when(m_JobProvider.updateJob(eq("jobThatIsUnknown"), anyMapOf(String.class, Object.class)))
                .thenThrow(new UnknownJobException("jobThatIsUnknown"));

        List<JobDetails> jobs = Arrays.asList(jobThatHasSeenData, jobWithIgnoreDowntimeSet,
                jobThatHasNotSeenData, jobWithNullCounts, jobThatIsUnknown);
        QueryPage<JobDetails> jobsPage = new QueryPage<>(jobs, jobs.size());
        when(m_JobProvider.getJobs(0, 10000)).thenReturn(jobsPage);

        givenProcessInfo(2);
        JobManager jobManager = createJobManager();

        jobManager.setIgnoreDowntimeToAllJobs();

        verify(m_JobProvider).updateJob(eq("jobThatHasSeenData"), m_JobUpdateCaptor.capture());
        assertTrue(m_JobUpdateCaptor.getValue().containsKey(JobDetails.IGNORE_DOWNTIME));
        assertEquals(IgnoreDowntime.ONCE, m_JobUpdateCaptor.getValue().get(JobDetails.IGNORE_DOWNTIME));

        verify(m_JobProvider, never()).updateJob(eq("jobWithIgnoreDowntimeSet"), anyMapOf(String.class, Object.class));
        verify(m_JobProvider, never()).updateJob(eq("jobThatHasNotSeenData"), anyMapOf(String.class, Object.class));
        verify(m_JobProvider, never()).updateJob(eq("jobWithNullCounts"), anyMapOf(String.class, Object.class));

        verify(m_JobProvider).updateJob(eq("jobThatIsUnknown"), m_JobUpdateCaptor.capture());
        assertTrue(m_JobUpdateCaptor.getValue().containsKey(JobDetails.IGNORE_DOWNTIME));
        assertEquals(IgnoreDowntime.ONCE, m_JobUpdateCaptor.getValue().get(JobDetails.IGNORE_DOWNTIME));
    }

    @Test (expected = IllegalStateException.class)
    public void testPauseJob_GivenScheduledJob() throws JobException
    {
        givenProcessInfo(2);
        JobManager jobManager = createJobManager();

        JobConfiguration jobConfig = createScheduledJobConfig();
        Logger jobLogger = mock(Logger.class);
        when(m_JobLoggerFactory.newLogger("foo")).thenReturn(jobLogger);
        DataExtractor dataExtractor = mock(DataExtractor.class);
        when(m_DataExtractorFactory.newExtractor(any(JobDetails.class))).thenReturn(dataExtractor);

        jobManager.createJob(jobConfig, false);

        jobManager.pauseJob("foo");
    }

    @Test
    public void testPauseJob_GivenPausedJob() throws JobException
    {
        givenProcessInfo(2);
        JobManager jobManager = createJobManager();

        JobDetails job = new JobDetails();
        job.setId("foo");
        job.setStatus(JobStatus.PAUSED);
        when(m_JobProvider.getJobDetails("foo")).thenReturn(Optional.of(job));

        m_ExpectedException.expect(CannotPauseJobException.class);
        m_ExpectedException.expectMessage("Cannot pause job 'foo' while its status is PAUSED");
        m_ExpectedException.expect(ErrorCodeMatcher.hasErrorCode(ErrorCodes.CANNOT_PAUSE_JOB));

        jobManager.pauseJob("foo");
    }

    @Test
    public void testPauseJob_GivenClosedJob() throws JobException
    {
        givenProcessInfo(2);
        JobManager jobManager = createJobManager();
        JobDetails job = new JobDetails();
        job.setId("foo");
        job.setStatus(JobStatus.CLOSED);

        when(m_JobProvider.getJobDetails("foo")).thenReturn(Optional.of(job));
        when(m_ProcessManager.jobIsRunning("foo")).thenReturn(false);

        jobManager.pauseJob("foo");

        verify(m_ProcessManager, never()).closeJob("foo");

        ArgumentCaptor<JobStatus> statusCaptor = ArgumentCaptor.forClass(JobStatus.class);
        verify(m_JobProvider, times(2)).setJobStatus(eq("foo"), statusCaptor.capture());
        assertEquals(JobStatus.PAUSING, statusCaptor.getAllValues().get(0));
        assertEquals(JobStatus.PAUSED, statusCaptor.getAllValues().get(1));

        verify(m_JobProvider).updateJob(eq("foo"), m_JobUpdateCaptor.capture());
        assertTrue(m_JobUpdateCaptor.getValue().containsKey(JobDetails.IGNORE_DOWNTIME));
        assertEquals(IgnoreDowntime.ONCE, m_JobUpdateCaptor.getValue().get(JobDetails.IGNORE_DOWNTIME));

        verify(m_JobProvider).audit("foo");
        verify(m_Auditor).info("Job paused");
    }

    @Test
    public void testPauseJob_GivenRunningJob() throws JobException
    {
        givenProcessInfo(2);
        JobManager jobManager = createJobManager();
        JobDetails job = new JobDetails();
        job.setId("foo");
        job.setStatus(JobStatus.RUNNING);

        when(m_JobProvider.getJobDetails("foo")).thenReturn(Optional.of(job));
        when(m_ProcessManager.jobIsRunning("foo")).thenReturn(true);

        jobManager.pauseJob("foo");

        verify(m_ProcessManager).closeJob("foo");

        ArgumentCaptor<JobStatus> statusCaptor = ArgumentCaptor.forClass(JobStatus.class);
        verify(m_JobProvider, times(2)).setJobStatus(eq("foo"), statusCaptor.capture());
        assertEquals(JobStatus.PAUSING, statusCaptor.getAllValues().get(0));
        assertEquals(JobStatus.PAUSED, statusCaptor.getAllValues().get(1));

        verify(m_JobProvider).updateJob(eq("foo"), m_JobUpdateCaptor.capture());
        assertTrue(m_JobUpdateCaptor.getValue().containsKey(JobDetails.IGNORE_DOWNTIME));
        assertEquals(IgnoreDowntime.ONCE, m_JobUpdateCaptor.getValue().get(JobDetails.IGNORE_DOWNTIME));

        verify(m_JobProvider).audit("foo");
        verify(m_Auditor).info("Job paused");
    }

    @Test
    public void testPauseJob_GivenJobActionIsNotAvailable()
            throws JobException, InterruptedException, ExecutionException
    {
        givenProcessInfo(2);
        JobManager jobManager = createJobManager();
        JobDetails job = new JobDetails();
        job.setId("foo");

        when(m_JobProvider.getJobDetails("foo")).thenReturn(Optional.of(job));
        when(m_ProcessManager.jobIsRunning("foo")).thenReturn(true);
        doAnswerSleep(200).when(m_ProcessManager).closeJob("foo");

        ExecutorService executor = Executors.newFixedThreadPool(2);
        Future<Throwable> task_1_result = executor.submit(
                new ExceptionCallable(() -> jobManager.pauseJob("foo")));
        Future<Throwable> task_2_result = executor.submit(
                new ExceptionCallable(() -> jobManager.pauseJob("foo")));
        executor.shutdown();

        Throwable result1 = task_1_result.get();
        Throwable result2 = task_2_result.get();
        assertTrue(result1 == null || result2 == null);
        Throwable exception = result1 != null ? result1 : result2;
        assertTrue(exception instanceof JobInUseException);
        assertEquals("Cannot pause job foo while another connection is pausing the job",
                exception.getMessage());

        verify(m_ProcessManager).closeJob("foo");

        ArgumentCaptor<JobStatus> statusCaptor = ArgumentCaptor.forClass(JobStatus.class);
        verify(m_JobProvider, times(2)).setJobStatus(eq("foo"), statusCaptor.capture());
        assertEquals(JobStatus.PAUSING, statusCaptor.getAllValues().get(0));
        assertEquals(JobStatus.PAUSED, statusCaptor.getAllValues().get(1));

        verify(m_JobProvider).updateJob(eq("foo"), m_JobUpdateCaptor.capture());
        assertTrue(m_JobUpdateCaptor.getValue().containsKey(JobDetails.IGNORE_DOWNTIME));
        assertEquals(IgnoreDowntime.ONCE, m_JobUpdateCaptor.getValue().get(JobDetails.IGNORE_DOWNTIME));
    }

    @Test (expected = IllegalStateException.class)
    public void testResumeJob_GivenScheduledJob() throws JobException
    {
        givenProcessInfo(2);
        JobManager jobManager = createJobManager();

        JobConfiguration jobConfig = createScheduledJobConfig();
        Logger jobLogger = mock(Logger.class);
        when(m_JobLoggerFactory.newLogger("foo")).thenReturn(jobLogger);
        DataExtractor dataExtractor = mock(DataExtractor.class);
        when(m_DataExtractorFactory.newExtractor(any(JobDetails.class))).thenReturn(dataExtractor);

        jobManager.createJob(jobConfig, false);

        jobManager.resumeJob("foo");
    }

    @Test
    public void testResumeJob_GivenClosedJob() throws JobException
    {
        givenProcessInfo(2);
        JobManager jobManager = createJobManager();

        JobDetails job = new JobDetails();
        job.setId("foo");
        job.setStatus(JobStatus.CLOSED);
        when(m_JobProvider.getJobDetails("foo")).thenReturn(Optional.of(job));

        m_ExpectedException.expect(CannotResumeJobException.class);
        m_ExpectedException.expectMessage("Cannot resume job 'foo' while its status is CLOSED");
        m_ExpectedException.expect(ErrorCodeMatcher.hasErrorCode(ErrorCodes.CANNOT_RESUME_JOB));

        jobManager.resumeJob("foo");
    }

    @Test
    public void testResumeJob_GivenPausedJob() throws JobException
    {
        givenProcessInfo(2);
        JobManager jobManager = createJobManager();

        JobDetails job = new JobDetails();
        job.setId("foo");
        job.setStatus(JobStatus.PAUSED);
        when(m_JobProvider.getJobDetails("foo")).thenReturn(Optional.of(job));

        jobManager.resumeJob("foo");

        verify(m_JobProvider).setJobStatus("foo", JobStatus.CLOSED);
        verify(m_JobProvider).audit("foo");
        verify(m_Auditor).info("Job resumed");
    }

    @Test
    public void testResumeJob_GivenJobActionIsNotAvailable()
            throws JobException, InterruptedException, ExecutionException
    {
        givenProcessInfo(2);
        JobManager jobManager = createJobManager();
        JobDetails job = new JobDetails();
        job.setId("foo");
        job.setStatus(JobStatus.PAUSED);
        when(m_JobProvider.getJobDetails("foo")).thenReturn(Optional.of(job));

        doAnswerSleep(200).when(m_JobProvider).setJobStatus("foo", JobStatus.CLOSED);

        ExecutorService executor = Executors.newFixedThreadPool(2);
        Future<Throwable> task_1_result = executor.submit(
                new ExceptionCallable(() -> jobManager.resumeJob("foo")));
        Future<Throwable> task_2_result = executor.submit(
                new ExceptionCallable(() -> jobManager.resumeJob("foo")));
        executor.shutdown();

        Throwable result1 = task_1_result.get();
        Throwable result2 = task_2_result.get();
        assertTrue(result1 == null || result2 == null);
        Throwable exception = result1 != null ? result1 : result2;
        assertTrue(exception instanceof JobInUseException);
        assertEquals("Cannot resume job foo while another connection is resuming the job",
                exception.getMessage());

        verify(m_JobProvider).setJobStatus("foo", JobStatus.CLOSED);
    }

    private void givenProcessInfo(int maxLicenseJobs)
    {
        String info = String.format("{\"jobs\":\"%d\"}", maxLicenseJobs);
        when(m_ProcessManager.getInfo()).thenReturn(info);
    }

    private void givenProcessInfo(int maxLicenseJobs, int maxLicenseDetectors)
    {
        String info = String.format("{\"jobs\":\"%d\", \"detectors\":\"%d\"}",
                    maxLicenseJobs, maxLicenseDetectors);
        when(m_ProcessManager.getInfo()).thenReturn(info);
    }

    private void givenLicenseConstraints(int maxJobs, int maxDetectors, int maxPartitions)
    {
        String info = String.format("{\"%s\":%d, \"%s\":%d, \"%s\":%d}",
                                 BackendInfo.JOBS_LICENSE_CONSTRAINT, maxJobs,
                                 BackendInfo.DETECTORS_LICENSE_CONSTRAINT, maxDetectors,
                                 BackendInfo.PARTITIONS_LICENSE_CONSTRAINT, maxPartitions);
        when(m_ProcessManager.getInfo()).thenReturn(info);
    }

    private JobManager createJobManager()
    {
        return new JobManager(m_JobProvider, m_ProcessManager, m_DataExtractorFactory,
                m_JobLoggerFactory, m_PasswordManager);
    }

    private static Answer<Object> writeToWriter()
    {
        return new Answer<Object>()
        {
            @Override
            public Object answer(InvocationOnMock invocation) throws IOException
            {
                CsvRecordWriter writer = (CsvRecordWriter) invocation.getArguments()[1];
                writer.writeRecord(new String [] {"csv","header","one"});
                writer.flush();
                return null;
            }
        };
    }

    private static JobConfiguration createScheduledJobConfig()
    {
        AnalysisConfig analysisConfig = new AnalysisConfig();
        analysisConfig.setBucketSpan(3600L);

        SchedulerConfig schedulerConfig = new SchedulerConfig();
        schedulerConfig.setDataSource(DataSource.ELASTICSEARCH);
        schedulerConfig.setBaseUrl("http://localhost");

        JobConfiguration jobConfig = new JobConfiguration();
        jobConfig.setId("foo");
        jobConfig.setAnalysisConfig(analysisConfig);
        jobConfig.setSchedulerConfig(schedulerConfig);
        return jobConfig;
    }

    private static Stubber doAnswerSleep(long millis)
    {
        return doAnswer(new Answer<Void>()
        {
            @Override
            public Void answer(InvocationOnMock invocation) throws Throwable
            {
                Thread.sleep(millis);
                return null;
            }
        });
    }

    private static class ExceptionCallable implements Callable<Throwable>
    {
        private interface ExceptionTask
        {
            void run() throws Exception;
        }

        private final ExceptionTask m_Task;

        private ExceptionCallable(ExceptionTask task)
        {
            m_Task = task;
        }

        @Override
        public Throwable call()
        {
            try
            {
                m_Task.run();
            } catch (Exception e)
            {
                return e;
            }
            return null;
        }
    }
}<|MERGE_RESOLUTION|>--- conflicted
+++ resolved
@@ -1115,13 +1115,9 @@
 
     @Test
     public void testRestartScheduledJobs_GivenNonScheduledJobAndJobWithStartedScheduler()
-<<<<<<< HEAD
             throws NoSuchScheduledJobException, UnknownJobException,
             CannotStartSchedulerException, LicenseViolationException,
             JobConfigurationException, JobIdAlreadyExistsException, IOException, InterruptedException
-=======
-            throws JobException, IOException, InterruptedException
->>>>>>> 1142d3cf
     {
         JobDetails nonScheduledJob = new JobDetails("non-scheduled", new JobConfiguration());
 
@@ -1163,13 +1159,9 @@
     }
 
     @Test
-<<<<<<< HEAD
     public void testRestartScheduledJobs_GivenJobWithStoppedScheduler() throws NoSuchScheduledJobException, UnknownJobException,
             CannotStartSchedulerException, LicenseViolationException,
             JobConfigurationException, JobIdAlreadyExistsException, IOException, InterruptedException
-=======
-    public void testRestartScheduledJobs_GivenJobWithStoppedScheduler() throws JobException
->>>>>>> 1142d3cf
     {
         JobConfiguration jobConfig = createScheduledJobConfig();
         JobDetails scheduledJob = new JobDetails("scheduled", jobConfig);
