/************************************************************
 *                                                          *
 * Contents of file Copyright (c) Prelert Ltd 2006-2015     *
 *                                                          *
 *----------------------------------------------------------*
 *----------------------------------------------------------*
 * WARNING:                                                 *
 * THIS FILE CONTAINS UNPUBLISHED PROPRIETARY               *
 * SOURCE CODE WHICH IS THE PROPERTY OF PRELERT LTD AND     *
 * PARENT OR SUBSIDIARY COMPANIES.                          *
 * PLEASE READ THE FOLLOWING AND TAKE CAREFUL NOTE:         *
 *                                                          *
 * This source code is confidential and any person who      *
 * receives a copy of it, or believes that they are viewing *
 * it without permission is asked to notify Prelert Ltd     *
 * on +44 (0)20 3567 1249 or email to legal@prelert.com.    *
 * All intellectual property rights in this source code     *
 * are owned by Prelert Ltd.  No part of this source code   *
 * may be reproduced, adapted or transmitted in any form or *
 * by any means, electronic, mechanical, photocopying,      *
 * recording or otherwise.                                  *
 *                                                          *
 *----------------------------------------------------------*
 *                                                          *
 *                                                          *
 ************************************************************/

package com.prelert.job.process.writer;

import static com.prelert.job.process.writer.WriterConstants.EQUALS;
import static com.prelert.job.process.writer.WriterConstants.NEW_LINE;

import java.io.IOException;
import java.io.OutputStreamWriter;
import java.util.HashSet;
import java.util.Objects;
import java.util.Set;

import org.apache.log4j.Logger;

import com.prelert.job.AnalysisConfig;
import com.prelert.job.Detector;

public class FieldConfigWriter
{

    private static final String CATEGORIZATION_FIELD_KEY = "categorizationfield";
    private static final String DOT_IS_ENABLED = ".isEnabled";
    private static final String DOT_USE_NULL = ".useNull";
    private static final String DOT_BY = ".by";
    private static final String DOT_OVER = ".over";
    private static final String DOT_PARTITION = ".partition";
    private static final String DOT_EXCLUDE_FREQUENT = ".excludefrequent";
    private static final String HYPHEN = "-";
<<<<<<< HEAD
    private static final String INFLUENCERS = "influencers";
    private static final char NEW_LINE = '\n';
=======
>>>>>>> b5e40d52

    private final AnalysisConfig m_Config;
    private final OutputStreamWriter m_Writer;
    private final Logger m_Logger;

    public FieldConfigWriter(AnalysisConfig config, OutputStreamWriter writer, Logger logger)
    {
        m_Config = Objects.requireNonNull(config);
        m_Writer = Objects.requireNonNull(writer);
        m_Logger = Objects.requireNonNull(logger);
    }

    /**
     * Write the Prelert autodetect field options to the output stream.
     *
     * @throws IOException
     */
    public void write() throws IOException
    {
        StringBuilder contents = new StringBuilder();
        if (isNotNullOrEmpty(m_Config.getCategorizationFieldName()))
        {
            contents.append(CATEGORIZATION_FIELD_KEY).append(EQUALS)
                    .append(m_Config.getCategorizationFieldName()).append(NEW_LINE);
        }

        if (m_Config.getInfluencers().size() > 0)
        {
            contents.append(INFLUENCERS).append(EQUALS);
            StringBuilder fieldsBuilder = new StringBuilder();

            for (String influencer : m_Config.getInfluencers())
            {
                fieldsBuilder.append(influencer).append(HYPHEN);
            }
            int lastHyphen = fieldsBuilder.lastIndexOf(HYPHEN);
            fieldsBuilder.setLength(lastHyphen);
            contents.append(fieldsBuilder.toString()).append(NEW_LINE);
        }

        Set<String> detectorKeys = new HashSet<>();
        for (Detector detector : m_Config.getDetectors())
        {
            StringBuilder keyBuilder = new StringBuilder();
            if (isNotNullOrEmpty(detector.getFunction()))
            {
                keyBuilder.append(detector.getFunction());
                if (detector.getFieldName() != null)
                {
                    keyBuilder.append("(")
                            .append(detector.getFieldName())
                            .append(")");
                }
            }
            else if (isNotNullOrEmpty(detector.getFieldName()))
            {
                keyBuilder.append(detector.getFieldName());
            }

            if (isNotNullOrEmpty(detector.getByFieldName()))
            {
                keyBuilder.append(HYPHEN).append(detector.getByFieldName());
            }
            if (isNotNullOrEmpty(detector.getOverFieldName()))
            {
                keyBuilder.append(HYPHEN).append(detector.getOverFieldName());
            }
            if (isNotNullOrEmpty(detector.getPartitionFieldName()))
            {
                keyBuilder.append(HYPHEN).append(detector.getPartitionFieldName());
            }

            String key = keyBuilder.toString();
            if (detectorKeys.contains(key))
            {
                m_Logger.warn(String.format(
                        "Duplicate detector key '%s' ignorning this detector", key));
                continue;
            }
            detectorKeys.add(key);

            // .isEnabled is only necessary if nothing else is going to be added
            // for this key
            if (detector.isUseNull() == null &&
                    isNullOrEmpty(detector.getByFieldName()) &&
                    isNullOrEmpty(detector.getOverFieldName()) &&
                    isNullOrEmpty(detector.getPartitionFieldName()))
            {
                contents.append(key).append(DOT_IS_ENABLED).append(" = true").append(NEW_LINE);
            }

            if (detector.isUseNull() != null)
            {
                contents.append(key).append(DOT_USE_NULL)
                    .append(detector.isUseNull() ? " = true" : " = false")
                    .append(NEW_LINE);
            }

            if (isNotNullOrEmpty(detector.getExcludeFrequent()))
            {
                contents.append(key).append(DOT_EXCLUDE_FREQUENT).append(EQUALS).
                    append(detector.getExcludeFrequent()).append(NEW_LINE);
            }
            if (isNotNullOrEmpty(detector.getByFieldName()))
            {
                contents.append(key).append(DOT_BY).append(EQUALS)
                        .append(detector.getByFieldName()).append(NEW_LINE);
            }
            if (isNotNullOrEmpty(detector.getOverFieldName()))
            {
                contents.append(key).append(DOT_OVER).append(EQUALS)
                        .append(detector.getOverFieldName()).append(NEW_LINE);
            }
            if (isNotNullOrEmpty(detector.getPartitionFieldName()))
            {
                contents.append(key).append(DOT_PARTITION).append(EQUALS)
                        .append(detector.getPartitionFieldName()).append(NEW_LINE);
            }
        }

        m_Logger.debug("FieldConfig: \n" + contents.toString());

        m_Writer.write(contents.toString());
    }

    private static boolean isNotNullOrEmpty(String arg)
    {
        return arg != null && arg.isEmpty() == false;
    }

    private static boolean isNullOrEmpty(String arg)
    {
        return arg == null || arg.isEmpty();
    }
}<|MERGE_RESOLUTION|>--- conflicted
+++ resolved
@@ -52,11 +52,8 @@
     private static final String DOT_PARTITION = ".partition";
     private static final String DOT_EXCLUDE_FREQUENT = ".excludefrequent";
     private static final String HYPHEN = "-";
-<<<<<<< HEAD
     private static final String INFLUENCERS = "influencers";
     private static final char NEW_LINE = '\n';
-=======
->>>>>>> b5e40d52
 
     private final AnalysisConfig m_Config;
     private final OutputStreamWriter m_Writer;
