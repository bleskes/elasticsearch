--- conflicted
+++ resolved
@@ -1150,8 +1150,6 @@
         }
     }
 
-<<<<<<< HEAD
-=======
     private void restoreSchedulerStatusToStopped(JobDetails job)
     {
         try
@@ -1166,15 +1164,6 @@
         }
     }
 
-    private static int calculateMaxJobsAllowed()
-    {
-        int cores = Runtime.getRuntime().availableProcessors();
-        double factor = PrelertSettings.getSettingOrDefault(MAX_JOBS_FACTOR_NAME,
-                DEFAULT_MAX_JOBS_FACTOR);
-        return (int) Math.ceil(cores * factor);
-    }
-
->>>>>>> 1142d3cf
     public boolean updateDetectorDescription(String jobId, int detectorIndex, String newDescription)
             throws UnknownJobException
     {
