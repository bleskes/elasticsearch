/************************************************************
 *                                                          *
 * Contents of file Copyright (c) Prelert Ltd 2006-2015     *
 *                                                          *
 *----------------------------------------------------------*
 *----------------------------------------------------------*
 * WARNING:                                                 *
 * THIS FILE CONTAINS UNPUBLISHED PROPRIETARY               *
 * SOURCE CODE WHICH IS THE PROPERTY OF PRELERT LTD AND     *
 * PARENT OR SUBSIDIARY COMPANIES.                          *
 * PLEASE READ THE FOLLOWING AND TAKE CAREFUL NOTE:         *
 *                                                          *
 * This source code is confidential and any person who      *
 * receives a copy of it, or believes that they are viewing *
 * it without permission is asked to notify Prelert Ltd     *
 * on +44 (0)20 3567 1249 or email to legal@prelert.com.    *
 * All intellectual property rights in this source code     *
 * are owned by Prelert Ltd.  No part of this source code   *
 * may be reproduced, adapted or transmitted in any form or *
 * by any means, electronic, mechanical, photocopying,      *
 * recording or otherwise.                                  *
 *                                                          *
 *----------------------------------------------------------*
 *                                                          *
 *                                                          *
 ************************************************************/

package com.prelert.job;

import java.util.Collections;
import java.util.HashSet;
import java.util.List;
import java.util.Set;

/**
 * Utility class for methods involving arrays of transforms
 */
public class TransformConfigs
{
    private List<TransformConfig> m_Transforms;

    public TransformConfigs(List<TransformConfig> transforms)
    {
        m_Transforms = transforms;
        if (m_Transforms == null)
        {
            m_Transforms = Collections.emptyList();
        }
    }


    public List<TransformConfig> getTransforms()
    {
        return m_Transforms;
    }


    /**
     * Set of all the field names configured as inputs to the transforms
     * @return
     */
    public Set<String> inputFieldNames()
    {
        Set<String> fields = new HashSet<>();
        for (TransformConfig t : m_Transforms)
        {
            fields.addAll(t.getInputs());
        }

        return fields;
    }

    public Set<String> outputFieldNames()
    {
        Set<String> fields = new HashSet<>();
        for (TransformConfig t : m_Transforms)
        {
            fields.addAll(t.getOutputs());
        }

        return fields;
    }

<<<<<<< HEAD
	public static boolean verify(List<TransformConfig> transforms) throws TransformConfigurationException
	{
		for (TransformConfig tr : transforms)
		{
			tr.verify();
		}
=======
    public static boolean verify(List<TransformConfig> transforms) throws JobConfigurationException
    {
        for (TransformConfig tr : transforms)
        {
            tr.verify();
        }
>>>>>>> dc6aa5e4

        return true;
    }
}<|MERGE_RESOLUTION|>--- conflicted
+++ resolved
@@ -81,21 +81,12 @@
         return fields;
     }
 
-<<<<<<< HEAD
 	public static boolean verify(List<TransformConfig> transforms) throws TransformConfigurationException
 	{
 		for (TransformConfig tr : transforms)
 		{
 			tr.verify();
 		}
-=======
-    public static boolean verify(List<TransformConfig> transforms) throws JobConfigurationException
-    {
-        for (TransformConfig tr : transforms)
-        {
-            tr.verify();
-        }
->>>>>>> dc6aa5e4
 
         return true;
     }
