--- conflicted
+++ resolved
@@ -52,721 +52,6 @@
 @JsonIgnoreProperties({"parent", "id", "detectorName"})
 public class AnomalyRecord
 {
-<<<<<<< HEAD
-	/**
-	 * Serialisation fields
-	 */
-	public static final String TYPE = "record";
-
-	/**
-	 * Data store ID field
-	 */
-	public static final String ID = "id";
-
-	/**
-	 * Result fields (all detector types)
-	 */
-	public static final String PROBABILITY = "probability";
-	public static final String BY_FIELD_NAME = "byFieldName";
-	public static final String BY_FIELD_VALUE = "byFieldValue";
-	public static final String PARTITION_FIELD_NAME = "partitionFieldName";
-	public static final String PARTITION_FIELD_VALUE = "partitionFieldValue";
-	public static final String FUNCTION = "function";
-	public static final String TYPICAL = "typical";
-	public static final String ACTUAL = "actual";
-
-	/**
-	 * Metric Results (including population metrics)
-	 */
-	public static final String FIELD_NAME = "fieldName";
-
-	/**
-	 * Population results
-	 */
-	public static final String OVER_FIELD_NAME = "overFieldName";
-	public static final String OVER_FIELD_VALUE = "overFieldValue";
-	public static final String CAUSES = "causes";
-
-	/**
-	 * Normalisation
-	 */
-	public static final String ANOMALY_SCORE = "anomalyScore";
-	public static final String NORMALIZED_PROBABILITY = "normalizedProbability";
-
-	private static final Logger LOGGER = Logger.getLogger(AnomalyRecord.class);
-
-	private String m_DetectorName;
-	private int m_IdNum;
-	private double m_Probability;
-	private String m_ByFieldName;
-	private String m_ByFieldValue;
-	private String m_PartitionFieldName;
-	private String m_PartitionFieldValue;
-	private String m_Function;
-	private Double m_Typical;
-	private Double m_Actual;
-
-	private String m_FieldName;
-
-	private String m_OverFieldName;
-	private String m_OverFieldValue;
-	private List<AnomalyCause> m_Causes;
-
-	private double m_AnomalyScore;
-	private double m_NormalizedProbability;
-	private Date   m_Timestamp;
-
-	private boolean m_HadBigNormalisedUpdate;
-
-	private String m_Parent;
-
-	/**
-	 * Data store ID of this record.  May be null for records that have not been
-	 * read from the data store.
-	 */
-	public String getId()
-	{
-		if (m_IdNum == 0)
-		{
-			return null;
-		}
-		return m_Parent + m_DetectorName + m_IdNum;
-	}
-
-	/**
-	 * This should only be called by code that's reading records from the data
-	 * store.  The ID must be set to the data stores's unique key to this
-	 * anomaly record.
-	 *
-	 * TODO - this is a breach of encapsulation that should be rectified when
-	 * a big enough change is made to justify invalidating all previously
-	 * stored data.  Currently it makes an assumption about the format of the
-	 * detector name, which should be opaque to the Java code.
-	 */
-	public void setId(String id)
-	{
-		int epochLen = 0;
-		while (id.length() > epochLen && Character.isDigit(id.charAt(epochLen)))
-		{
-			++epochLen;
-		}
-		int idStart = -1;
-		if (m_PartitionFieldValue == null || m_PartitionFieldValue.isEmpty())
-		{
-			idStart = id.lastIndexOf("/") + 1;
-		}
-		else
-		{
-			idStart = id.lastIndexOf("/" + m_PartitionFieldValue);
-			if (idStart >= epochLen)
-			{
-				idStart += 1 + m_PartitionFieldValue.length();
-			}
-		}
-		if (idStart <= epochLen)
-		{
-			LOGGER.error("Anomaly record ID not in expected format: " + id);
-			return;
-		}
-		m_Parent = id.substring(0, epochLen).intern();
-		m_DetectorName = id.substring(epochLen, idStart).intern();
-		m_IdNum = Integer.parseInt(id.substring(idStart));
-	}
-
-
-	/**
-	 * Generate the data store ID for this record.
-	 *
-	 * TODO - the current format is hard to parse back into its constituent
-	 * parts, but cannot be changed without breaking backwards compatibility.
-	 * If backwards compatibility is ever broken for some other reason then the
-	 * opportunity should be taken to change this format.
-	 */
-	public String generateNewId(String parent, String detectorName, int count)
-	{
-		m_Parent = parent.intern();
-		m_DetectorName = detectorName.intern();
-		m_IdNum = count;
-		return getId();
-	}
-
-
-	public double getAnomalyScore()
-	{
-		return m_AnomalyScore;
-	}
-
-	public void setAnomalyScore(double anomalyScore)
-	{
-		m_HadBigNormalisedUpdate |= isBigUpdate(m_AnomalyScore, anomalyScore);
-		m_AnomalyScore = anomalyScore;
-	}
-
-	public double getNormalizedProbability()
-	{
-		return m_NormalizedProbability;
-	}
-
-	public void setNormalizedProbability(double normalizedProbability)
-	{
-		m_HadBigNormalisedUpdate |= isBigUpdate(m_NormalizedProbability, normalizedProbability);
-		m_NormalizedProbability = normalizedProbability;
-	}
-
-
-	public Date getTimestamp()
-	{
-		return m_Timestamp;
-	}
-
-	public void setTimestamp(Date timestamp)
-	{
-		m_Timestamp = timestamp;
-	}
-
-	public double getProbability()
-	{
-		return m_Probability;
-	}
-
-	public void setProbability(double value)
-	{
-		m_Probability = value;
-	}
-
-
-	public String getByFieldName()
-	{
-		return m_ByFieldName;
-	}
-
-	public void setByFieldName(String value)
-	{
-		m_ByFieldName = value.intern();
-	}
-
-	public String getByFieldValue()
-	{
-		return m_ByFieldValue;
-	}
-
-	public void setByFieldValue(String value)
-	{
-		m_ByFieldValue = value.intern();
-	}
-
-	public String getPartitionFieldName()
-	{
-		return m_PartitionFieldName;
-	}
-
-	public void setPartitionFieldName(String field)
-	{
-		m_PartitionFieldName = field.intern();
-	}
-
-	public String getPartitionFieldValue()
-	{
-		return m_PartitionFieldValue;
-	}
-
-	public void setPartitionFieldValue(String value)
-	{
-		m_PartitionFieldValue = value.intern();
-	}
-
-	public String getFunction()
-	{
-		return m_Function;
-	}
-
-	public void setFunction(String name)
-	{
-		m_Function = name.intern();
-	}
-
-	public Double getTypical()
-	{
-		return m_Typical;
-	}
-
-	public void setTypical(Double typical)
-	{
-		m_Typical = typical;
-	}
-
-	public Double getActual()
-	{
-		return m_Actual;
-	}
-
-	public void setActual(Double actual)
-	{
-		m_Actual = actual;
-	}
-
-	public String getFieldName()
-	{
-		return m_FieldName;
-	}
-
-	public void setFieldName(String field)
-	{
-		m_FieldName = field.intern();
-	}
-
-	public String getOverFieldName()
-	{
-		return m_OverFieldName;
-	}
-
-	public void setOverFieldName(String name)
-	{
-		m_OverFieldName = name.intern();
-	}
-
-	public String getOverFieldValue()
-	{
-		return m_OverFieldValue;
-	}
-
-	public void setOverFieldValue(String value)
-	{
-		m_OverFieldValue = value.intern();
-	}
-
-	public List<AnomalyCause> getCauses()
-	{
-		return m_Causes;
-	}
-
-	public void setCauses(List<AnomalyCause> causes)
-	{
-		m_Causes = causes;
-	}
-
-	private void addCause(AnomalyCause cause)
-	{
-		if (m_Causes == null)
-		{
-			m_Causes = new ArrayList<>();
-		}
-		m_Causes.add(cause);
-	}
-
-	public String getParent()
-	{
-		return m_Parent;
-	}
-
-	public void setParent(String parent)
-	{
-		m_Parent = parent.intern();
-	}
-
-
-	/**
-	 * Create a new <code>AnomalyRecord</code> and populate it from the JSON parser.
-	 * The parser must be pointing at the start of the object then all the object's
-	 * fields are read and if they match the property names then the appropriate
-	 * members are set.
-	 *
-	 * Does not validate that all the properties (or any) have been set but if
-	 * parsing fails an exception will be thrown.
-	 *
-	 * @param parser The JSON Parser should be pointing to the start of the object,
-	 * when the function returns it will be pointing to the end.
-	 * @return The new AnomalyRecord
-	 * @throws JsonParseException
-	 * @throws IOException
-	 * @throws AutoDetectParseException
-	 */
-	public static AnomalyRecord parseJson(JsonParser parser)
-	throws JsonParseException, IOException, AutoDetectParseException
-	{
-		AnomalyRecord record = new AnomalyRecord();
-
-		JsonToken token = parser.getCurrentToken();
-		if (JsonToken.START_OBJECT != token)
-		{
-			String msg = "Cannot parse anomaly record. First token '" +
-					parser.getText() + ", is not the start object token";
-			LOGGER.error(msg);
-			throw new AutoDetectParseException(msg);
-		}
-
-		token = parser.nextToken();
-		while (token != JsonToken.END_OBJECT)
-		{
-			switch(token)
-			{
-			case START_OBJECT:
-				LOGGER.error("Start object parsed in anomaly record");
-				break;
-			case END_OBJECT:
-				LOGGER.error("End object parsed in anomaly record");
-				break;
-			case FIELD_NAME:
-				String fieldName = parser.getCurrentName();
-				token = parser.nextToken();
-				switch (fieldName)
-				{
-				case PROBABILITY:
-					if (token == JsonToken.VALUE_NUMBER_FLOAT || token == JsonToken.VALUE_NUMBER_INT)
-					{
-						record.setProbability(parser.getDoubleValue());
-					}
-					else
-					{
-						LOGGER.warn("Cannot parse " + fieldName + " : " + parser.getText()
-								+ " as a double");
-					}
-					break;
-				case ANOMALY_SCORE:
-					if (token == JsonToken.VALUE_NUMBER_FLOAT || token == JsonToken.VALUE_NUMBER_INT)
-					{
-						record.setAnomalyScore(parser.getDoubleValue());
-					}
-					else
-					{
-						LOGGER.warn("Cannot parse " + fieldName + " : " + parser.getText()
-								+ " as a double");
-					}
-					break;
-				case NORMALIZED_PROBABILITY:
-					if (token == JsonToken.VALUE_NUMBER_FLOAT || token == JsonToken.VALUE_NUMBER_INT)
-					{
-						record.setNormalizedProbability(parser.getDoubleValue());
-					}
-					else
-					{
-						LOGGER.warn("Cannot parse " + fieldName + " : " + parser.getText()
-								+ " as a double");
-					}
-					break;
-				case BY_FIELD_NAME:
-					if (token == JsonToken.VALUE_STRING)
-					{
-						record.setByFieldName(parser.getText());
-					}
-					else
-					{
-						LOGGER.warn("Cannot parse " + fieldName + " : " + parser.getText()
-								+ " as a string");
-					}
-					break;
-				case BY_FIELD_VALUE:
-					if (token == JsonToken.VALUE_STRING)
-					{
-						record.setByFieldValue(parser.getText());
-					}
-					else
-					{
-						LOGGER.warn("Cannot parse " + fieldName + " : " + parser.getText()
-								+ " as a string");
-					}
-					break;
-				case PARTITION_FIELD_NAME:
-					if (token == JsonToken.VALUE_STRING)
-					{
-						record.setPartitionFieldName(parser.getText());
-					}
-					else
-					{
-						LOGGER.warn("Cannot parse " + fieldName + " : " + parser.getText()
-								+ " as a string");
-					}
-					break;
-				case PARTITION_FIELD_VALUE:
-					if (token == JsonToken.VALUE_STRING)
-					{
-						record.setPartitionFieldValue(parser.getText());
-					}
-					else
-					{
-						LOGGER.warn("Cannot parse " + fieldName + " : " + parser.getText()
-								+ " as a string");
-					}
-					break;
-				case FUNCTION:
-					if (token == JsonToken.VALUE_STRING)
-					{
-						record.setFunction(parser.getText());
-					}
-					else
-					{
-						LOGGER.warn("Cannot parse " + fieldName + " : " + parser.getText()
-								+ " as a string");
-					}
-					break;
-				case TYPICAL:
-					if (token == JsonToken.VALUE_NUMBER_FLOAT || token == JsonToken.VALUE_NUMBER_INT)
-					{
-						record.setTypical(parser.getDoubleValue());
-					}
-					else
-					{
-						LOGGER.warn("Cannot parse " + fieldName + " : " + parser.getText()
-								+ " as a double");
-					}
-					break;
-				case ACTUAL:
-					if (token == JsonToken.VALUE_NUMBER_FLOAT || token == JsonToken.VALUE_NUMBER_INT)
-					{
-						record.setActual(parser.getDoubleValue());
-					}
-					else
-					{
-						LOGGER.warn("Cannot parse " + fieldName + " : " + parser.getText()
-								+ " as a double");
-					}
-					break;
-				case FIELD_NAME:
-					if (token == JsonToken.VALUE_STRING)
-					{
-						record.setFieldName(parser.getText());
-					}
-					else
-					{
-						LOGGER.warn("Cannot parse " + fieldName + " : " + parser.getText()
-								+ " as a string");
-					}
-					break;
-				case OVER_FIELD_NAME:
-					if (token == JsonToken.VALUE_STRING)
-					{
-						record.setOverFieldName(parser.getText());
-					}
-					else
-					{
-						LOGGER.warn("Cannot parse " + fieldName + " : " + parser.getText()
-								+ " as a string");
-					}
-					break;
-				case OVER_FIELD_VALUE:
-					if (token == JsonToken.VALUE_STRING)
-					{
-						record.setOverFieldValue(parser.getText());
-					}
-					else
-					{
-						LOGGER.warn("Cannot parse " + fieldName + " : " + parser.getText()
-								+ " as a string");
-					}
-					break;
-				case CAUSES:
-					if (token != JsonToken.START_ARRAY)
-					{
-						String msg = "Invalid value Expecting an array of causes";
-						LOGGER.warn(msg);
-						throw new AutoDetectParseException(msg);
-					}
-
-					token = parser.nextToken();
-					while (token != JsonToken.END_ARRAY)
-					{
-						AnomalyCause cause = AnomalyCause.parseJson(parser);
-						record.addCause(cause);
-
-						token = parser.nextToken();
-					}
-					break;
-				default:
-					LOGGER.warn(String.format("Parse error unknown field in Anomaly Record %s:%s",
-							fieldName, parser.getText()));
-					break;
-				}
-				break;
-			default:
-				LOGGER.warn("Parsing error: Only simple fields expected in Anomaly Record not "
-								+ token);
-				break;
-			}
-
-			token = parser.nextToken();
-		}
-
-		return record;
-	}
-
-
-	private boolean bothNullOrEqual(Object o1, Object o2)
-	{
-		if (o1 == null && o2 == null)
-		{
-			return true;
-		}
-
-		if (o1 == null || o2 == null)
-		{
-			return false;
-		}
-
-		return o1.equals(o2);
-	}
-
-	@Override
-	public int hashCode()
-	{
-		// ID is NOT included in the hash, so that a record from the data store
-		// will hash the same as a record representing the same anomaly that did
-		// not come from the data store
-
-		// m_HadBigNormalisedUpdate is also deliberately excluded from the hash
-		final int prime = 31;
-		int result = 1;
-		long temp;
-		temp = Double.doubleToLongBits(m_Probability);
-		result = prime * result + (int) (temp ^ (temp >>> 32));
-		temp = Double.doubleToLongBits(m_AnomalyScore);
-		result = prime * result + (int) (temp ^ (temp >>> 32));
-		temp = Double.doubleToLongBits(m_NormalizedProbability);
-		result = prime * result + (int) (temp ^ (temp >>> 32));
-		result = prime * result
-				+ ((m_Actual == null) ? 0 : m_Actual.hashCode());
-		result = prime * result
-				+ ((m_ByFieldName == null) ? 0 : m_ByFieldName.hashCode());
-		result = prime * result
-				+ ((m_ByFieldValue == null) ? 0 : m_ByFieldValue.hashCode());
-		result = prime * result
-				+ ((m_FieldName == null) ? 0 : m_FieldName.hashCode());
-		result = prime * result
-				+ ((m_Function == null) ? 0 : m_Function.hashCode());
-		result = prime * result
-				+ ((m_OverFieldName == null) ? 0 : m_OverFieldName.hashCode());
-		result = prime
-				* result
-				+ ((m_OverFieldValue == null) ? 0 : m_OverFieldValue.hashCode());
-		result = prime * result
-				+ ((m_Causes == null) ? 0 : m_Causes.hashCode());
-		result = prime * result
-				+ ((m_Parent == null) ? 0 : m_Parent.hashCode());
-		result = prime
-				* result
-				+ ((m_PartitionFieldName == null) ? 0 : m_PartitionFieldName
-						.hashCode());
-		result = prime
-				* result
-				+ ((m_PartitionFieldValue == null) ? 0 : m_PartitionFieldValue
-						.hashCode());
-		result = prime * result
-				+ ((m_Timestamp == null) ? 0 : m_Timestamp.hashCode());
-		result = prime * result
-				+ ((m_Typical == null) ? 0 : m_Typical.hashCode());
-
-		return result;
-	}
-
-
-	@Override
-	public boolean equals(Object other)
-	{
-		if (this == other)
-		{
-			return true;
-		}
-
-		if (other instanceof AnomalyRecord == false)
-		{
-			return false;
-		}
-
-		AnomalyRecord that = (AnomalyRecord)other;
-
-		// ID is NOT compared, so that a record from the data store will compare
-		// equal to a record representing the same anomaly that did not come
-		// from the data store
-
-		// m_HadBigNormalisedUpdate is also deliberately excluded from the test
-		boolean equal = this.m_Probability == that.m_Probability &&
-				this.m_AnomalyScore == that.m_AnomalyScore &&
-				this.m_NormalizedProbability == that.m_NormalizedProbability &&
-				bothNullOrEqual(this.m_Typical, that.m_Typical) &&
-				bothNullOrEqual(this.m_Actual, that.m_Actual) &&
-				bothNullOrEqual(this.m_Function, that.m_Function) &&
-				bothNullOrEqual(this.m_FieldName, that.m_FieldName) &&
-				bothNullOrEqual(this.m_ByFieldName, that.m_ByFieldName) &&
-				bothNullOrEqual(this.m_ByFieldValue, that.m_ByFieldValue) &&
-				bothNullOrEqual(this.m_PartitionFieldName, that.m_PartitionFieldName) &&
-				bothNullOrEqual(this.m_PartitionFieldValue, that.m_PartitionFieldValue) &&
-				bothNullOrEqual(this.m_OverFieldName, that.m_OverFieldName) &&
-				bothNullOrEqual(this.m_OverFieldValue, that.m_OverFieldValue) &&
-				bothNullOrEqual(this.m_Timestamp, that.m_Timestamp) &&
-				bothNullOrEqual(this.m_Parent, that.m_Parent);
-
-		if (this.m_Causes == null && that.m_Causes == null)
-		{
-			equal &= true;
-		}
-		else if (this.m_Causes != null && that.m_Causes != null)
-		{
-			equal &= this.m_Causes.size() == that.m_Causes.size();
-			if (equal)
-			{
-				for (int i=0; i<this.m_Causes.size(); i++)
-				{
-					equal &= this.m_Causes.get(i).equals(that.m_Causes.get(i));
-				}
-			}
-		}
-		else
-		{
-			// one null the other not
-			equal = false;
-		}
-
-		return equal;
-	}
-
-
-	public boolean hadBigNormalisedUpdate()
-	{
-		return m_HadBigNormalisedUpdate;
-	}
-
-
-	public void resetBigNormalisedUpdateFlag()
-	{
-		m_HadBigNormalisedUpdate = false;
-	}
-
-
-	/**
-	 * Encapsulate the logic for deciding whether a change to a normalised score
-	 * is "big".
-	 *
-	 * Current logic is that a big change is a change of at least 1 or more than
-	 * than 50% of the higher of the two values.
-	 *
-	 * @param oldVal The old value of the normalised score
-	 * @param newVal The new value of the normalised score
-	 * @return true if the update is considered "big"
-	 */
-	static boolean isBigUpdate(double oldVal, double newVal)
-	{
-		if (Math.abs(oldVal - newVal) >= 1.0)
-		{
-			return true;
-		}
-
-		if (oldVal > newVal)
-		{
-			if (oldVal * 0.5 > newVal)
-			{
-				return true;
-			}
-		}
-		else
-		{
-			if (newVal * 0.5 > oldVal)
-			{
-				return true;
-			}
-		}
-
-		return false;
-	}
-=======
     /**
      * Serialisation fields
      */
@@ -1487,5 +772,4 @@
 
         return false;
     }
->>>>>>> 0f162094
 }