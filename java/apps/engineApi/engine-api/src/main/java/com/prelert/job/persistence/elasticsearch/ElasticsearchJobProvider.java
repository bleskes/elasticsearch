/************************************************************
 *                                                          *
 * Contents of file Copyright (c) Prelert Ltd 2006-2014     *
 *                                                          *
 *----------------------------------------------------------*
 *----------------------------------------------------------*
 * WARNING:                                                 *
 * THIS FILE CONTAINS UNPUBLISHED PROPRIETARY               *
 * SOURCE CODE WHICH IS THE PROPERTY OF PRELERT LTD AND     *
 * PARENT OR SUBSIDIARY COMPANIES.                          *
 * PLEASE READ THE FOLLOWING AND TAKE CAREFUL NOTE:         *
 *                                                          *
 * This source code is confidential and any person who      *
 * receives a copy of it, or believes that they are viewing *
 * it without permission is asked to notify Prelert Ltd     *
 * on +44 (0)20 3567 1249 or email to legal@prelert.com.    *
 * All intellectual property rights in this source code     *
 * are owned by Prelert Ltd.  No part of this source code   *
 * may be reproduced, adapted or transmitted in any form or *
 * by any means, electronic, mechanical, photocopying,      *
 * recording or otherwise.                                  *
 *                                                          *
 *----------------------------------------------------------*
 *                                                          *
 *                                                          *
 ************************************************************/

package com.prelert.job.persistence.elasticsearch;

import static org.elasticsearch.node.NodeBuilder.nodeBuilder;

import java.io.IOException;
import java.util.ArrayList;
import java.util.Arrays;
import java.util.Date;
import java.util.HashMap;
import java.util.List;
import java.util.Map;
import java.util.concurrent.ExecutionException;

import org.apache.log4j.Logger;
import org.elasticsearch.ElasticsearchException;
import org.elasticsearch.action.admin.indices.delete.DeleteIndexRequest;
import org.elasticsearch.action.admin.indices.delete.DeleteIndexResponse;
import org.elasticsearch.action.admin.indices.exists.indices.IndicesExistsRequest;
import org.elasticsearch.action.admin.indices.exists.indices.IndicesExistsResponse;
import org.elasticsearch.action.get.GetResponse;
import org.elasticsearch.action.get.MultiGetItemResponse;
import org.elasticsearch.action.get.MultiGetRequestBuilder;
import org.elasticsearch.action.get.MultiGetResponse;
import org.elasticsearch.action.search.SearchRequestBuilder;
import org.elasticsearch.action.search.SearchResponse;
import org.elasticsearch.client.Client;
import org.elasticsearch.common.settings.ImmutableSettings;
import org.elasticsearch.common.settings.ImmutableSettings.Builder;
import org.elasticsearch.common.settings.Settings;
import org.elasticsearch.common.xcontent.XContentBuilder;
import org.elasticsearch.index.engine.VersionConflictEngineException;
import org.elasticsearch.index.get.GetField;
import org.elasticsearch.index.query.FilterBuilder;
import org.elasticsearch.index.query.FilterBuilders;
import org.elasticsearch.index.query.IdsFilterBuilder;
import org.elasticsearch.index.query.RangeFilterBuilder;
import org.elasticsearch.indices.IndexMissingException;
import org.elasticsearch.node.Node;
import org.elasticsearch.search.SearchHit;
import org.elasticsearch.search.sort.FieldSortBuilder;
import org.elasticsearch.search.sort.SortBuilder;
import org.elasticsearch.search.sort.SortOrder;

import com.fasterxml.jackson.databind.DeserializationFeature;
import com.fasterxml.jackson.databind.ObjectMapper;
import com.fasterxml.jackson.databind.SerializationFeature;
import com.prelert.job.JobDetails;
import com.prelert.job.JobIdAlreadyExistsException;
import com.prelert.job.JobStatus;
import com.prelert.job.ModelSizeStats;
import com.prelert.job.ModelState;
import com.prelert.job.UnknownJobException;
import com.prelert.job.persistence.JobProvider;
import com.prelert.job.quantiles.Quantiles;
import com.prelert.job.quantiles.QuantilesState;
import com.prelert.job.usage.Usage;
import com.prelert.rs.data.AnomalyRecord;
import com.prelert.rs.data.Bucket;
import com.prelert.rs.data.Detector;
import com.prelert.rs.data.ErrorCode;
import com.prelert.rs.data.Pagination;
import com.prelert.rs.data.SingleDocument;

public class ElasticsearchJobProvider implements JobProvider
{
<<<<<<< HEAD
	static public final Logger s_Logger = Logger.getLogger(ElasticsearchJobProvider.class);
=======
	public static final Logger s_Logger = Logger.getLogger(ElasticsearchJobProvider.class);

	/**
	 * Elasticsearch settings that instruct the node not to accept HTTP, not to
	 * attempt multicast discovery and to only look for another node to connect
	 * to on the local machine.
	 */
	public static final Settings LOCAL_SETTINGS;
	static
	{
		LOCAL_SETTINGS = ImmutableSettings.settingsBuilder()
				.put("http.enabled", "false")
				.put("discovery.zen.ping.multicast.enabled", "false")
				.put("discovery.zen.ping.unicast.hosts", "localhost")
				.build();
	}
>>>>>>> 269ab5e0

	/**
	 * The index to store total usage/metering information
	 */
	public static final String PRELERT_USAGE_INDEX = "prelert-usage";

	/**
	 * Where to store the prelert info in Elasticsearch - must match what's
	 * expected by kibana/engineAPI/app/directives/prelertLogUsage.js
	 */
<<<<<<< HEAD
	static public final String PRELERT_INFO_INDEX = "prelert-int";
	static public final String PRELERT_INFO_TYPE = "info";
	static public final String PRELERT_INFO_ID = "infoStats";

	static public final String _PARENT = "_parent";

	static private final List<String> SECONDARY_SORT = new ArrayList<>();
=======
	public static final String PRELERT_INFO_INDEX = "prelert-int";
	public static final String PRELERT_INFO_TYPE = "info";
	public static final String PRELERT_INFO_ID = "infoStats";

	public static final String _PARENT = "_parent";

	private static final List<String> SECONDARY_SORT = new ArrayList<>();
>>>>>>> 269ab5e0
//	static
//	{
//		SECONDARY_SORT.add(AnomalyRecord.ANOMALY_SCORE);
//	}


	private Node m_Node;
	private Client m_Client;

	private ObjectMapper m_ObjectMapper;
<<<<<<< HEAD

	public ElasticsearchJobProvider(String elasticSearchClusterName)
	{
		this(elasticSearchClusterName, null);
	}

	public ElasticsearchJobProvider(String elasticSearchClusterName,
			String portRange)
=======


	public ElasticsearchJobProvider(String elasticSearchClusterName)
	{
		// Multicast discovery is expected to be disabled on the Elasticsearch
		// data node, so disable it for this embedded node too and tell it to
		// expect the data node to be on the same machine
		this(nodeBuilder().settings(LOCAL_SETTINGS).client(true)
				.clusterName(elasticSearchClusterName).node());

		s_Logger.info("Connecting to Elasticsearch cluster '"
				+ elasticSearchClusterName + "'");
	}

	public ElasticsearchJobProvider(Node node)
>>>>>>> 269ab5e0
	{
		m_Node = nodeBuilder()
				.settings(buildSettings(elasticSearchClusterName, portRange))
				.client(true)
				.clusterName(elasticSearchClusterName).node();

		m_Client = m_Node.client();

		m_ObjectMapper = new ObjectMapper();
		m_ObjectMapper.configure(SerializationFeature.WRITE_DATES_AS_TIMESTAMPS, false);
		m_ObjectMapper.configure(DeserializationFeature.FAIL_ON_UNKNOWN_PROPERTIES, false);

		createUsageMeteringIndex();

		s_Logger.info("Connecting to Elasticsearch cluster '"
				+ elasticSearchClusterName + "'");
	}

<<<<<<< HEAD

	/**
	 * Elasticsearch settings that instruct the node not to accept HTTP, not to
	 * attempt multicast discovery and to only look for another node to connect
	 * to on the local machine.
	 */
	private Settings buildSettings(String clustername, String portRange)
	{
		// Multicast discovery is expected to be disabled on the Elasticsearch
		// data node, so disable it for this embedded node too and tell it to
		// expect the data node to be on the same machine
		Builder builder = ImmutableSettings.settingsBuilder()
				.put("http.enabled", "false")
				.put("discovery.zen.ping.multicast.enabled", "false")
				.put("discovery.zen.ping.unicast.hosts", "localhost");

		if (portRange != null && portRange.isEmpty() == false)
		{
			s_Logger.info("Using TCP port range " + portRange + " to connect to Elasticsearch");
			builder.put("transport.tcp.port", portRange);
		}

		return builder.build();
	}


=======
>>>>>>> 269ab5e0
	/**
	 * Close the Elasticsearch node
	 */
	@Override
	public void close() throws IOException
	{
		m_Node.close();
	}


	public Client getClient()
	{
		return m_Client;
	}

	public Node getNode()
	{
		return m_Node;
	}

	/**
	 * If the {@value ElasticsearchJobProvider#PRELERT_USAGE_INDEX} index does
	 * not exist create it here with the usage document mapping.
	 */
	private void createUsageMeteringIndex()
	{
		try
		{
			boolean indexExists = m_Client.admin().indices()
					.exists(new IndicesExistsRequest(PRELERT_USAGE_INDEX))
					.get().isExists();

			if (indexExists == false)
			{
				s_Logger.info("Creating the internal '" + PRELERT_USAGE_INDEX + "' index");

				XContentBuilder usageMapping = ElasticsearchMappings.usageMapping();

				m_Client.admin().indices().prepareCreate(PRELERT_USAGE_INDEX)
								.addMapping(Usage.TYPE, usageMapping)
								.get();
			}
		}
		catch (InterruptedException | ExecutionException e)
		{
			s_Logger.warn("Error checking the usage metering index", e);
		}
		catch (IOException e)
		{
			s_Logger.warn("Error creating the usage metering index", e);
		}

	}

	@Override
	public boolean jobExists(String jobId) throws UnknownJobException
	{
		try
		{
			GetResponse response = m_Client.prepareGet(jobId, JobDetails.TYPE, jobId)
							.setFetchSource(false)
							.setFields()
							.get();

			if (response.isExists() == false)
			{
				String msg = "No job document with id " + jobId;
				s_Logger.warn(msg);
				throw new UnknownJobException(jobId, msg,
						ErrorCode.MISSING_JOB_ERROR);
			}
		}
		catch (IndexMissingException e)
		{
			// the job does not exist
			String msg = "Missing Index no job with id " + jobId;
			s_Logger.warn(msg);
			throw new UnknownJobException(jobId, "No known job with id '" + jobId + "'",
					ErrorCode.MISSING_JOB_ERROR);
		}

		return true;
	}


	@Override
	public boolean jobIdIsUnique(String jobId) throws JobIdAlreadyExistsException
	{
		IndicesExistsResponse res =
				m_Client.admin().indices().exists(new IndicesExistsRequest(jobId)).actionGet();

		if (res.isExists())
		{
			throw new JobIdAlreadyExistsException(jobId);
		}

		return true;
	}


	@Override
	public JobDetails getJobDetails(String jobId) throws UnknownJobException
	{
		try
		{
			GetResponse response = m_Client.prepareGet(jobId, JobDetails.TYPE, jobId).get();
			if (!response.isExists())
			{
				String msg = "No details for job with id " + jobId;
				s_Logger.warn(msg);
				throw new UnknownJobException(jobId, msg,
						ErrorCode.MISSING_JOB_ERROR);
			}
			JobDetails details = m_ObjectMapper.convertValue(response.getSource(), JobDetails.class);

			// Pull out the modelSizeStats document, and add this to the JobDetails
			GetResponse modelSizeStatsResponse = m_Client.prepareGet(
				jobId, ModelSizeStats.TYPE, ModelSizeStats.TYPE).get();
			if (!modelSizeStatsResponse.isExists())
			{
				String msg = "No model size stats for job with id "
					+ jobId + " " + ModelSizeStats.TYPE;
				s_Logger.warn(msg);
			}
			else
			{
				ModelSizeStats modelSizeStats = m_ObjectMapper.convertValue(
					modelSizeStatsResponse.getSource(), ModelSizeStats.class);
				details.setModelSizeStats(modelSizeStats);
			}
			return details;
		}
		catch (IndexMissingException e)
		{
			// the job does not exist
			String msg = "Missing Index no job with id " + jobId;
			s_Logger.warn(msg);
			throw new UnknownJobException(jobId, "No known job with id '" + jobId + "'",
					ErrorCode.MISSING_JOB_ERROR);
		}
	}

	@Override
	public Pagination<JobDetails> getJobs(int skip, int take)
	{
		FilterBuilder fb = FilterBuilders.matchAllFilter();
		SortBuilder sb = new FieldSortBuilder(JobDetails.ID)
								.ignoreUnmapped(true)
								.order(SortOrder.ASC);

		SearchResponse response = m_Client.prepareSearch("_all")
				.setTypes(JobDetails.TYPE)
				.setPostFilter(fb)
				.setFrom(skip).setSize(take)
				.addSort(sb)
				.get();

		List<JobDetails> jobs = new ArrayList<>();
		for (SearchHit hit : response.getHits().getHits())
		{
            JobDetails job = m_ObjectMapper.convertValue(hit.getSource(), JobDetails.class);

			// Pull out the modelSizeStats document, and add this to the JobDetails
			GetResponse modelSizeStatsResponse = m_Client.prepareGet(
				job.getId(), ModelSizeStats.TYPE, ModelSizeStats.TYPE).get();

			if (!modelSizeStatsResponse.isExists())
			{
				String msg = "No memory usage details for job with id " + job.getId();
				s_Logger.warn(msg);
			}
			else
			{
				ModelSizeStats modelSizeStats = m_ObjectMapper.convertValue(
					modelSizeStatsResponse.getSource(), ModelSizeStats.class);
				job.setModelSizeStats(modelSizeStats);
			}
			jobs.add(job);
		}

		Pagination<JobDetails> page = new Pagination<>();
		page.setDocuments(jobs);
		page.setHitCount(response.getHits().getTotalHits());
		page.setSkip(skip);
		page.setTake(take);

		return page;
	}

	/**
	 * Create the Elasticsearch index and the mappings
	 * @throws
	 */
	@Override
	public boolean createJob(JobDetails job)
	throws JobIdAlreadyExistsException
	{
		try
		{
			XContentBuilder jobMapping = ElasticsearchMappings.jobMapping();
			XContentBuilder bucketMapping = ElasticsearchMappings.bucketMapping();
			XContentBuilder detectorMapping = ElasticsearchMappings.detectorMapping();
			XContentBuilder recordMapping = ElasticsearchMappings.recordMapping();
			XContentBuilder quantilesMapping = ElasticsearchMappings.quantilesMapping();
			XContentBuilder modelStateMapping = ElasticsearchMappings.modelStateMapping();
			XContentBuilder usageMapping = ElasticsearchMappings.usageMapping();
			XContentBuilder modelSizeStatsMapping = ElasticsearchMappings.modelSizeStatsMapping();

			m_Client.admin().indices()
					.prepareCreate(job.getId())
					.addMapping(JobDetails.TYPE, jobMapping)
					.addMapping(Bucket.TYPE, bucketMapping)
					.addMapping(Detector.TYPE, detectorMapping)
					.addMapping(AnomalyRecord.TYPE, recordMapping)
					.addMapping(Quantiles.TYPE, quantilesMapping)
					.addMapping(ModelState.TYPE, modelStateMapping)
					.addMapping(Usage.TYPE, usageMapping)
					.addMapping(ModelSizeStats.TYPE, modelSizeStatsMapping)
					.get();


			String json = m_ObjectMapper.writeValueAsString(job);

			m_Client.prepareIndex(job.getId(), JobDetails.TYPE, job.getId())
					.setSource(json)
					.setRefresh(true)
					.get();

			return true;
		}
		catch (ElasticsearchException e)
		{
			s_Logger.error("Error writing Elasticsearch mappings", e);
			throw e;
		}
		catch (IOException e)
		{
			s_Logger.error("Error writing Elasticsearch mappings", e);
		}

		return false;
	}

	/**
	 * Returns null if the field cannot be found or converted to
	 * type V
	 */
	@Override
	public <V> V getField(String jobId, String fieldName)
	{
		try
		{
			GetResponse response = m_Client
					.prepareGet(jobId, JobDetails.TYPE, jobId)
					.setFields(fieldName)
					.get();
			try
			{
				GetField f = response.getField(fieldName);
				if (f != null)
				return (f != null) ? (V)f.getValue() : null;
			}
			catch (ClassCastException e)
			{
				return null;
			}
		}
		catch (IndexMissingException e)
		{
			// the job does not exist
			String msg = "Missing Index no job with id " + jobId;
			s_Logger.error(msg);
		}

		return null;
	}


	@Override
	public boolean updateJob(String jobId, Map<String, Object> updates)
	throws UnknownJobException
	{
		if (jobExists(jobId))
		{
			int retryCount = 3;
			while (--retryCount >= 0)
			{
				try
				{
					m_Client.prepareUpdate(jobId, JobDetails.TYPE, jobId)
										.setDoc(updates)
										.get();

					break;
				}
				catch (VersionConflictEngineException e)
				{
					s_Logger.warn("Conflict updating job document");
				}
			}

			if (retryCount <= 0)
			{
				s_Logger.warn("Unable to update conflicted job document " + jobId +
						". Updates = " + updates);
				return false;
			}

			return true;
		}

		return false;
	}

	@Override
	public boolean setJobStatus(String jobId, JobStatus status)
	throws UnknownJobException
	{
		Map<String, Object> update = new HashMap<>();
		update.put(JobDetails.STATUS, status);
		return this.updateJob(jobId, update);

	}

	@Override
	public boolean setJobFinishedTimeandStatus(String jobId, Date time,
			JobStatus status)
	throws UnknownJobException
	{
		Map<String, Object> update = new HashMap<>();
		update.put(JobDetails.FINISHED_TIME, time);
		update.put(JobDetails.STATUS, status);
		return this.updateJob(jobId, update);
	}


	@Override
	public boolean deleteJob(String jobId) throws UnknownJobException
	{
		try
		{
			DeleteIndexResponse response = m_Client.admin()
					.indices().delete(new DeleteIndexRequest(jobId)).get();

			return response.isAcknowledged();
		}
		catch (InterruptedException|ExecutionException e)
		{
			if (e.getCause() instanceof IndexMissingException)
			{
				String msg = String.format("Cannot delete job - no index with id '%s' in the database", jobId);
				s_Logger.warn(msg);
				throw new UnknownJobException(jobId, msg,
						ErrorCode.MISSING_JOB_ERROR);
			}
			else
			{
				String msg = "Error deleting index " + jobId;
				s_Logger.error(msg);
				throw new UnknownJobException(jobId, msg,
						ErrorCode.DATA_STORE_ERROR, e.getCause());
			}
		}
	}

	/* Results */
	@Override
	public Pagination<Bucket> buckets(String jobId,
			boolean expand, int skip, int take,
			double anomalyScoreThreshold, double normalizedProbabilityThreshold)
	throws UnknownJobException
	{
		FilterBuilder fb = null;

		if (anomalyScoreThreshold > 0.0)
		{
			RangeFilterBuilder scoreFilter = FilterBuilders.rangeFilter(Bucket.ANOMALY_SCORE);
			scoreFilter.gte(anomalyScoreThreshold);
			fb = scoreFilter;
		}
		if (normalizedProbabilityThreshold > 0.0)
		{
			RangeFilterBuilder scoreFilter = FilterBuilders.rangeFilter(Bucket.MAX_NORMALIZED_PROBABILITY);
			scoreFilter.gte(normalizedProbabilityThreshold);

			if (fb == null)
			{
				fb = scoreFilter;
			}
			else
			{
				fb = FilterBuilders.andFilter(scoreFilter, fb);
			}

		}

		if (fb == null)
		{
			fb = FilterBuilders.matchAllFilter();
		}

		return buckets(jobId, expand, skip, take, fb);
	}

	@Override
	public Pagination<Bucket> buckets(String jobId,
			boolean expand, int skip, int take, long startEpochMs, long endEpochMs,
			double anomalyScoreThreshold, double normalizedProbabilityThreshold)
	throws UnknownJobException
	{
		FilterBuilder fb = null;

		if (startEpochMs > 0 || endEpochMs > 0)
		{
			// HACK for the timestamps being @timestamp in the database
			RangeFilterBuilder timeRange = FilterBuilders.rangeFilter(ElasticsearchMappings.ES_TIMESTAMP);

			if (startEpochMs > 0)
			{
				timeRange.gte(startEpochMs);
			}
			if (endEpochMs > 0)
			{
				timeRange.lt(endEpochMs);
			}

			fb = timeRange;
		}


		if (anomalyScoreThreshold > 0.0)
		{
			RangeFilterBuilder scoreFilter = FilterBuilders.rangeFilter(Bucket.ANOMALY_SCORE);
			scoreFilter.gte(anomalyScoreThreshold);

			if (fb == null)
			{
				fb = scoreFilter;
			}
			else
			{
				fb = FilterBuilders.andFilter(scoreFilter, fb);
			}
		}

		if (normalizedProbabilityThreshold > 0.0)
		{
			RangeFilterBuilder scoreFilter = FilterBuilders.rangeFilter(Bucket.MAX_NORMALIZED_PROBABILITY);
			scoreFilter.gte(normalizedProbabilityThreshold);

			if (fb == null)
			{
				fb = scoreFilter;
			}
			else
			{
				fb = FilterBuilders.andFilter(scoreFilter, fb);
			}
		}

		return buckets(jobId, expand, skip, take, fb);
	}

	private Pagination<Bucket> buckets(String jobId,
			boolean expand, int skip, int take,
			FilterBuilder fb)
	throws UnknownJobException
	{
		SortBuilder sb = new FieldSortBuilder(Bucket.ID)
					.ignoreUnmapped(true)
					.order(SortOrder.ASC);

		SearchResponse searchResponse;
		try
		{
			searchResponse = m_Client.prepareSearch(jobId)
										.setTypes(Bucket.TYPE)
										.addSort(sb)
										.setPostFilter(fb)
										.setFrom(skip).setSize(take)
										.get();
		}
		catch (IndexMissingException e)
		{
			throw new UnknownJobException(jobId);
		}

		List<Bucket> results = new ArrayList<>();


		for (SearchHit hit : searchResponse.getHits().getHits())
		{
			// Remove the Kibana/Logstash '@timestamp' entry as stored in Elasticsearch,
			// and replace using the API 'timestamp' key.
			Object timestamp = hit.getSource().remove(ElasticsearchMappings.ES_TIMESTAMP);
			hit.getSource().put(Bucket.TIMESTAMP, timestamp);

			Bucket bucket = m_ObjectMapper.convertValue(hit.getSource(), Bucket.class);

			if (expand)
			{
				int rskip = 0;
				int rtake = 500;
				Pagination<AnomalyRecord> page = this.bucketRecords(
						jobId, hit.getId(), rskip, rtake,
						AnomalyRecord.PROBABILITY, false);

				if (page.getHitCount() > 0)
				{
					bucket.setRecords(page.getDocuments());
				}

				while (page.getHitCount() > rskip + rtake)
				{
					rskip += rtake;
					page = this.bucketRecords(
							jobId, hit.getId(), rskip, rtake,
							AnomalyRecord.PROBABILITY, false);
					bucket.getRecords().addAll(page.getDocuments());
				}
			}

			results.add(bucket);
		}


		Pagination<Bucket> page = new Pagination<>();
		page.setDocuments(results);
		page.setHitCount(searchResponse.getHits().getTotalHits());
		page.setSkip(skip);
		page.setTake(take);

		return page;
	}

	@Override
	public SingleDocument<Bucket> bucket(String jobId,
			String bucketId, boolean expand)
	throws UnknownJobException
	{
		GetResponse response;
		try
		{
			response = m_Client.prepareGet(jobId, Bucket.TYPE, bucketId).get();
		}
		catch (IndexMissingException e)
		{
			throw new UnknownJobException(jobId);
		}

		SingleDocument<Bucket> doc = new SingleDocument<>();
		doc.setType(Bucket.TYPE);
		doc.setDocumentId(bucketId);
		if (response.isExists())
		{
			// Remove the Kibana/Logstash '@timestamp' entry as stored in Elasticsearch,
			// and replace using the API 'timestamp' key.
			Object timestamp = response.getSource().remove(ElasticsearchMappings.ES_TIMESTAMP);
			response.getSource().put(Bucket.TIMESTAMP, timestamp);

			Bucket bucket = m_ObjectMapper.convertValue(response.getSource(), Bucket.class);

			if (expand)
			{
				int rskip = 0;
				int rtake = 500;
				Pagination<AnomalyRecord> page = this.bucketRecords(
						jobId, bucketId, rskip, rtake,
						AnomalyRecord.PROBABILITY, false);
				bucket.setRecords(page.getDocuments());

				while (page.getHitCount() > rskip + rtake)
				{
					rskip += rtake;
					page = this.bucketRecords(
							jobId, bucketId, rskip, rtake,
							AnomalyRecord.PROBABILITY, false);
					bucket.getRecords().addAll(page.getDocuments());
				}
			}

			doc.setDocument(bucket);
		}

		return doc;
	}


	@Override
	public Pagination<AnomalyRecord> bucketRecords(String jobId,
			String bucketId, int skip, int take, String sortField, boolean descending)
	throws UnknownJobException
	{
		 FilterBuilder bucketFilter = FilterBuilders.hasParentFilter(Bucket.TYPE,
								FilterBuilders.termFilter(Bucket.ID, bucketId));

		 SortBuilder sb = null;
		 if (sortField != null)
		 {
			 sb = new FieldSortBuilder(sortField)
						 .ignoreUnmapped(true)
						 .missing("_last")
						 .order(descending ? SortOrder.DESC : SortOrder.ASC);
		 }

		 List<String> secondarySort = Arrays.asList(new String[] {
			 AnomalyRecord.ANOMALY_SCORE,
			 AnomalyRecord.OVER_FIELD_VALUE,
			 AnomalyRecord.PARTITION_FIELD_VALUE,
			 AnomalyRecord.BY_FIELD_VALUE,
			 AnomalyRecord.FIELD_NAME,
			 AnomalyRecord.FUNCTION}
		 );

		return records(jobId, skip, take, bucketFilter, sb, secondarySort,
				descending);
	}


	@Override
	public Pagination<AnomalyRecord> records(String jobId,
			int skip, int take,	long startEpochMs, long endEpochMs,
			String sortField, boolean descending,
			double anomalyScoreThreshold, double normalizedProbabilityThreshold)
	throws UnknownJobException
	{
		FilterBuilder fb = null;

		if (startEpochMs > 0 || endEpochMs > 0)
		{
			// HACK for the timestamps being @timestamp in the database
			RangeFilterBuilder rangeFilter = FilterBuilders.rangeFilter(ElasticsearchMappings.ES_TIMESTAMP);

			if (startEpochMs > 0)
			{
				rangeFilter.gte(startEpochMs);
			}
			if (endEpochMs > 0)
			{
				rangeFilter.lt(endEpochMs);
			}

			fb = FilterBuilders.hasParentFilter(Bucket.TYPE, rangeFilter);
		}

		if (anomalyScoreThreshold > 0.0)
		{
			RangeFilterBuilder scoreFilter = FilterBuilders.rangeFilter(AnomalyRecord.ANOMALY_SCORE);
			scoreFilter.gte(anomalyScoreThreshold);

			if (fb == null)
			{
				fb = scoreFilter;
			}
			else
			{
				fb = FilterBuilders.andFilter(scoreFilter, fb);
			}
		}

		if (normalizedProbabilityThreshold > 0.0)
		{
			RangeFilterBuilder scoreFilter = FilterBuilders.rangeFilter(AnomalyRecord.NORMALIZED_PROBABILITY);
			scoreFilter.gte(normalizedProbabilityThreshold);

			if (fb == null)
			{
				fb = scoreFilter;
			}
			else
			{
				fb = FilterBuilders.andFilter(scoreFilter, fb);
			}
		}


		return records(jobId, skip, take, fb, sortField, descending);
	}

	/**
	 * Light testing suggests that this method is actually
	 * slower than querying each bucket individually.
	 * Best to query records by bucket id in a loop
	 */
	@Override
	public Pagination<AnomalyRecord> records(String jobId,
			List<String> bucketIds,  int skip,
			int take, String sortField, boolean descending)
	throws UnknownJobException
	{
		IdsFilterBuilder idFilter = FilterBuilders.idsFilter(Bucket.TYPE);
		for (String id : bucketIds)
		{
			idFilter.addIds(id);
		}

		FilterBuilder bucketFilter = FilterBuilders.hasParentFilter(
				Bucket.TYPE, idFilter);


		return records(jobId, skip, take, bucketFilter, sortField, descending);
	}

	@Override
	public Pagination<AnomalyRecord> records(String jobId,
			int skip, int take, String sortField, boolean descending,
			double anomalyScoreThreshold, double normalizedProbabilityThreshold)
	throws UnknownJobException
	{
		 FilterBuilder fb = null;

		 if (anomalyScoreThreshold > 0.0)
		 {
			 RangeFilterBuilder scoreFilter = FilterBuilders.rangeFilter(AnomalyRecord.ANOMALY_SCORE);
			 scoreFilter.gte(anomalyScoreThreshold);
			 fb = scoreFilter;
		 }
		 if (normalizedProbabilityThreshold > 0.0)
		 {
			 RangeFilterBuilder scoreFilter = FilterBuilders.rangeFilter(AnomalyRecord.NORMALIZED_PROBABILITY);
			 scoreFilter.gte(normalizedProbabilityThreshold);

			 if (fb == null)
			 {
				 fb = scoreFilter;
			 }
			 else
			 {
				 fb = FilterBuilders.andFilter(scoreFilter, fb);
			 }
		 }

		 if (fb == null)
		 {
			 fb = FilterBuilders.matchAllFilter();
		 }

		return records(jobId, skip, take, fb, sortField, descending);
	}


	private Pagination<AnomalyRecord> records(String jobId,
			int skip, int take, FilterBuilder recordFilter,
			String sortField, boolean descending)
    throws UnknownJobException
	{
		 SortBuilder sb = null;
		 if (sortField != null)
		 {
			 sb = new FieldSortBuilder(sortField)
						 .ignoreUnmapped(true)
						 .missing("_last")
						 .order(descending ? SortOrder.DESC : SortOrder.ASC);
		 }

		return records(jobId, skip, take, recordFilter, sb, SECONDARY_SORT, descending);
	}


	/**
	 * The returned records have the parent bucket id set.
	 */
	private Pagination<AnomalyRecord> records(String jobId, int skip, int take,
			FilterBuilder recordFilter, SortBuilder sb, List<String> secondarySort,
			boolean descending)
	throws UnknownJobException
	{
		SearchRequestBuilder searchBuilder = m_Client.prepareSearch(jobId)
				.setTypes(AnomalyRecord.TYPE)
				.setPostFilter(recordFilter)
				.setFrom(skip).setSize(take)
				.addField(_PARENT)   // include the parent id
				.setFetchSource(true);  // the field option turns off source so request it explicitly


		if (sb != null)
		{
			searchBuilder.addSort(sb);
		}

		for (String sortField : secondarySort)
		{
			searchBuilder.addSort(sortField, descending ? SortOrder.DESC : SortOrder.ASC);
		}


		SearchResponse searchResponse;
		try
		{
			searchResponse = searchBuilder.get();
		}
		catch (IndexMissingException e)
		{
			throw new UnknownJobException(jobId);
		}

		List<AnomalyRecord> results = new ArrayList<>();
		for (SearchHit hit : searchResponse.getHits().getHits())
		{
			Map<String, Object> m  = hit.getSource();

			// replace logstash timestamp name with timestamp
			m.put(Bucket.TIMESTAMP, m.remove(ElasticsearchMappings.ES_TIMESTAMP));

			AnomalyRecord record = m_ObjectMapper.convertValue(
					m, AnomalyRecord.class);

			// set the ID and parent ID
			record.setId(hit.getId());
			record.setParent(hit.field(_PARENT).getValue().toString());

			results.add(record);
		}

		Pagination<AnomalyRecord> page = new Pagination<>();
		page.setDocuments(results);
		page.setHitCount(searchResponse.getHits().getTotalHits());
		page.setSkip(skip);
		page.setTake(take);

		return page;
	}


	/**
	 * Always returns true
	 */
	@Override
	public boolean savePrelertInfo(String infoDoc)
	{
		m_Client.prepareIndex(PRELERT_INFO_INDEX, PRELERT_INFO_TYPE, PRELERT_INFO_ID)
						.setSource(infoDoc)
						.execute().actionGet();

		return true;
	}


	@Override
	public QuantilesState getQuantilesState(String jobId)
	throws UnknownJobException
	{
		QuantilesState quantilesState = new QuantilesState();

		MultiGetRequestBuilder multiGetRequestBuilder = m_Client.prepareMultiGet()
				.add(jobId, Quantiles.TYPE, QuantilesState.SYS_CHANGE_QUANTILES_KIND)
				.add(jobId, Quantiles.TYPE, QuantilesState.UNUSUAL_QUANTILES_KIND);

		try
		{
			MultiGetResponse multiGetResponse = multiGetRequestBuilder.get();

			for (MultiGetItemResponse response : multiGetResponse.getResponses())
			{
				String kind = response.getId();
				if (response.isFailed() || !response.getResponse().isExists())
				{
					s_Logger.info("There are currently no " + kind +
									" quantiles for job " + jobId);
				}
				else
				{
					Object state = response.getResponse().getSource().get(Quantiles.QUANTILE_STATE);
					if (state == null)
					{
						s_Logger.error("Inconsistency - no " + Quantiles.QUANTILE_STATE +
										" field in " + kind +
										" quantiles for job " + jobId);
					}
					else
					{
						quantilesState.setQuantilesState(kind, state.toString());
					}
				}
			}
		}
		catch (IndexMissingException e)
		{
			s_Logger.error("Unknown job '" + jobId + "'. Cannot read persisted state");
			throw new UnknownJobException(jobId,
					"Cannot read persisted quantiles", ErrorCode.MISSING_JOB_ERROR);
		}
		return quantilesState;
	}
}
<|MERGE_RESOLUTION|>--- conflicted
+++ resolved
@@ -90,26 +90,8 @@
 
 public class ElasticsearchJobProvider implements JobProvider
 {
-<<<<<<< HEAD
-	static public final Logger s_Logger = Logger.getLogger(ElasticsearchJobProvider.class);
-=======
 	public static final Logger s_Logger = Logger.getLogger(ElasticsearchJobProvider.class);
 
-	/**
-	 * Elasticsearch settings that instruct the node not to accept HTTP, not to
-	 * attempt multicast discovery and to only look for another node to connect
-	 * to on the local machine.
-	 */
-	public static final Settings LOCAL_SETTINGS;
-	static
-	{
-		LOCAL_SETTINGS = ImmutableSettings.settingsBuilder()
-				.put("http.enabled", "false")
-				.put("discovery.zen.ping.multicast.enabled", "false")
-				.put("discovery.zen.ping.unicast.hosts", "localhost")
-				.build();
-	}
->>>>>>> 269ab5e0
 
 	/**
 	 * The index to store total usage/metering information
@@ -120,15 +102,6 @@
 	 * Where to store the prelert info in Elasticsearch - must match what's
 	 * expected by kibana/engineAPI/app/directives/prelertLogUsage.js
 	 */
-<<<<<<< HEAD
-	static public final String PRELERT_INFO_INDEX = "prelert-int";
-	static public final String PRELERT_INFO_TYPE = "info";
-	static public final String PRELERT_INFO_ID = "infoStats";
-
-	static public final String _PARENT = "_parent";
-
-	static private final List<String> SECONDARY_SORT = new ArrayList<>();
-=======
 	public static final String PRELERT_INFO_INDEX = "prelert-int";
 	public static final String PRELERT_INFO_TYPE = "info";
 	public static final String PRELERT_INFO_ID = "infoStats";
@@ -136,7 +109,6 @@
 	public static final String _PARENT = "_parent";
 
 	private static final List<String> SECONDARY_SORT = new ArrayList<>();
->>>>>>> 269ab5e0
 //	static
 //	{
 //		SECONDARY_SORT.add(AnomalyRecord.ANOMALY_SCORE);
@@ -147,7 +119,6 @@
 	private Client m_Client;
 
 	private ObjectMapper m_ObjectMapper;
-<<<<<<< HEAD
 
 	public ElasticsearchJobProvider(String elasticSearchClusterName)
 	{
@@ -156,23 +127,7 @@
 
 	public ElasticsearchJobProvider(String elasticSearchClusterName,
 			String portRange)
-=======
-
-
-	public ElasticsearchJobProvider(String elasticSearchClusterName)
-	{
-		// Multicast discovery is expected to be disabled on the Elasticsearch
-		// data node, so disable it for this embedded node too and tell it to
-		// expect the data node to be on the same machine
-		this(nodeBuilder().settings(LOCAL_SETTINGS).client(true)
-				.clusterName(elasticSearchClusterName).node());
-
-		s_Logger.info("Connecting to Elasticsearch cluster '"
-				+ elasticSearchClusterName + "'");
-	}
-
-	public ElasticsearchJobProvider(Node node)
->>>>>>> 269ab5e0
+
 	{
 		m_Node = nodeBuilder()
 				.settings(buildSettings(elasticSearchClusterName, portRange))
@@ -190,8 +145,6 @@
 		s_Logger.info("Connecting to Elasticsearch cluster '"
 				+ elasticSearchClusterName + "'");
 	}
-
-<<<<<<< HEAD
 
 	/**
 	 * Elasticsearch settings that instruct the node not to accept HTTP, not to
@@ -217,9 +170,6 @@
 		return builder.build();
 	}
 
-
-=======
->>>>>>> 269ab5e0
 	/**
 	 * Close the Elasticsearch node
 	 */
